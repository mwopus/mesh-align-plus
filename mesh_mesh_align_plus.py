# ##### BEGIN GPL LICENSE BLOCK #####
#
# Mesh Align Plus-Build precision models using scene geometry/measurements.
# Copyright (C) 2015 Eric Gentry
#
# This program is free software: you can redistribute it and/or modify
# it under the terms of the GNU General Public License as published by
# the Free Software Foundation, either version 3 of the License, or
# (at your option) any later version.
#
# This program is distributed in the hope that it will be useful,
# but WITHOUT ANY WARRANTY; without even the implied warranty of
# MERCHANTABILITY or FITNESS FOR A PARTICULAR PURPOSE.  See the
# GNU General Public License for more details.
#
# You should have received a copy of the GNU General Public License
# along with this program.  If not, see <http://www.gnu.org/licenses/>.
#
# ##### END GPL LICENSE BLOCK #####
#
# <pep8-80 compliant>


# Blender requires addons to provide this information.
bl_info = {
    "name": "Mesh Align Plus",
    "description": (
        "Precisely move mesh parts and objects around "
        "based on geometry and measurements from your scene."
    ),
    "author": "Eric Gentry",
    "version": (0, 3, 0),
    "blender": (2, 69, 0),
    "location": (
        "3D View > Tools, and Properties -> Scene -> Mesh Align Plus"
    ),
    "warning": (
        "Operations on objects with non-uniform scaling are "
        "not currently supported."
    ),
    "wiki_url": (
        "https://wiki.blender.org/index.php/Extensions:2.6/Py/"
        "Scripts/Modeling/Mesh_Align_Plus"
    ),
    "support": "COMMUNITY",
    "category": "Mesh"
}


import bpy
import bmesh
import math
import mathutils
import collections


# This is the basic data structure for the addon. The item can be a point,
# line, plane, calc, or transf (only one at a time), chosen by the user
# (defaults to point). A MAPlusPrimitive always has data slots for each of
# these types, regardless of which 'kind' the item is currently
class MAPlusPrimitive(bpy.types.PropertyGroup):
    name = bpy.props.StringProperty(
        name="Item name",
        description="The name of this item",
        default="Name"
    )
    kind = bpy.props.EnumProperty(
        items=[
            ('POINT', 'Point', 'Point Primitive'),
            ('LINE', 'Line', 'Line Primitive'),
            ('PLANE', 'Plane', 'Plane Primitive'),
            ('CALCULATION', 'Calculation', 'Calculation Primitive'),
            ('TRANSFORMATION', 'Transformation', 'Transformation Primitive')
        ],
        name="Item Type",
        default='POINT',
        description="The type of this item"
    )

    # Point primitive data/settings
    # DuplicateItemBase depends on a complete list of these attribs
    point = bpy.props.FloatVectorProperty(
        description="Point primitive coordinates",
        precision=6
    )
    pt_make_unit_vec = bpy.props.BoolProperty(
        description="Treat the point like a vector of length 1"
    )
    pt_flip_direction = bpy.props.BoolProperty(
        description=(
            "Treat the point like a vector pointing in"
            " the opposite direction"
        )
    )
    pt_multiplier = bpy.props.FloatProperty(
        description=(
            "Treat the point like a vector and multiply"
            " its length by this value"
        ),
        default=1.0,
        precision=6
    )

    # Line primitive data/settings
    # DuplicateItemBase depends on a complete list of these attribs
    line_start = bpy.props.FloatVectorProperty(
        description="Line primitive, starting point coordinates",
        precision=6
    )
    line_end = bpy.props.FloatVectorProperty(
        description="Line primitive, ending point coordinates",
        precision=6
    )
    ln_make_unit_vec = bpy.props.BoolProperty(
        description="Make the line's length 1"
    )
    ln_flip_direction = bpy.props.BoolProperty(
        description="Point the line in the opposite direction"
    )
    ln_multiplier = bpy.props.FloatProperty(
        description="Multiply the line's length by this amount",
        default=1.0,
        precision=6
    )

    # Plane primitive data
    # DuplicateItemBase depends on a complete list of these attribs
    plane_pt_a = bpy.props.FloatVectorProperty(
        description="Plane primitive, point A coordinates",
        precision=6
    )
    plane_pt_b = bpy.props.FloatVectorProperty(
        description="Plane primitive, point B coordinates",
        precision=6
    )
    plane_pt_c = bpy.props.FloatVectorProperty(
        description="Plane primitive, point C coordinates",
        precision=6
    )

    # Calculation primitive data/settings
    calc_type = bpy.props.EnumProperty(
        items=[
            ('SINGLEITEM',
             'Single',
             'Single item calculation'),
            ('MULTIITEM',
             'Multi',
             'Multi item calculation')
        ],
        name="Calc. Type",
        description="The type of calculation to perform",
        default='MULTIITEM'
    )
    # active item index for the single item calc list
    single_calc_target = bpy.props.IntProperty(
        description=(
            "Pointer to an item in the list, the item that"
            " the calculation will be based on."
        ),
        default=0
    )
    # active item indices for the multi item calc lists
    multi_calc_target_one = bpy.props.IntProperty(
        description=(
            "Pointer to an item in the list, the first item that"
            " the calculation will be based on."
        ),
        default=0
    )
    multi_calc_target_two = bpy.props.IntProperty(
        description=(
            "Pointer to an item in the list, the second item that"
            " the calculation will be based on."
        ),
        default=0
    )

    single_calc_result = bpy.props.FloatProperty(
        description="Single Item Calc. Result",
        default=0,
        precision=6
    )
    multi_calc_result = bpy.props.FloatProperty(
        description="Multi Item Calc. Result",
        default=0,
        precision=6
    )

    # Transformation primitive data/settings (several blocks)
    transf_type = bpy.props.EnumProperty(
        items=[
            ('ALIGNPOINTS',
             'Align Points',
             'Match source vertex location to destination vertex location'),
            ('DIRECTIONALSLIDE',
             'Directional Slide',
             'Move a target in a direction'),
            ('SCALEMATCHEDGE',
             'Match Edge Scale',
             'Match source edge length to destination edge length'),
            ('ALIGNLINES',
             'Align Lines',
             'Make lines collinear'),
            ('AXISROTATE',
             'Axis Rotate',
             'Rotate around a specified axis'),
            ('ALIGNPLANES',
             'Align Planes',
             'Make planes coplanar'),
            ('UNDEFINED',
             'Undefined',
             'The transformation type has not been set')
        ],
        name="Transf. Type",
        description="The type of transformation to perform",
        default='UNDEFINED'
    )

    # "Align Points" (transformation) data/settings
    apt_pt_one = bpy.props.IntProperty(
        description=(
            "Pointer to an item in the list, the source point"
            " (this point will be 'moved' to match the destination)."
        ),
        default=0
    )
    apt_pt_two = bpy.props.IntProperty(
        description=(
            "Pointer to an item in the list, the destination point"
            " (this is a fixed reference location, where"
            " the source point will be 'moved' to)."
        ),
        default=0
    )
    apt_make_unit_vector = bpy.props.BoolProperty(
        description="Set the move distance equal to one",
        default=False
    )
    apt_flip_direction = bpy.props.BoolProperty(
        description="Flip the move direction",
        default=False
    )
    apt_multiplier = bpy.props.FloatProperty(
        description="Multiply the move by this amount",
        default=1.0,
        precision=6
    )

    # "Align Planes" (transformation) data/settings
    apl_src_plane = bpy.props.IntProperty(
        description=(
            "Pointer to an item in the list, the source plane"
            " (this plane will be 'moved' to match the destination)."
        ),
        default=0
    )
    apl_dest_plane = bpy.props.IntProperty(
        description=(
            "Pointer to an item in the list, the destination plane"
            " (this is a fixed reference location, where"
            " the source plane will be 'moved' to)."
        ),
        default=0
    )
    apl_flip_normal = bpy.props.BoolProperty(
        description="Flips the normal of the source plane",
        default=False
    )
    apl_use_custom_orientation = bpy.props.BoolProperty(
        description=(
            "Switches to custom transform orientation upon applying"
            " the operator (oriented to the destination plane)."
        ),
        default=False
    )

    # "Align Lines" (transformation) data/settings
    aln_src_line = bpy.props.IntProperty(
        description=(
            "Pointer to an item in the list, the source line"
            " (this line will be 'moved' to match the destination)."
        ),
        default=0
    )
    aln_dest_line = bpy.props.IntProperty(
        description=(
            "Pointer to an item in the list, the destination line"
            " (this is a fixed reference location, where"
            " the source line will be 'moved' to)."
        ),
        default=0
    )
    aln_flip_direction = bpy.props.BoolProperty(
        description="Flip the source line direction",
        default=False
    )

    # "Axis rotate" (transformation) data/settings
    axr_axis = bpy.props.IntProperty(
        description="The axis to rotate around",
        default=0
    )
    axr_amount = bpy.props.FloatProperty(
        description=(
            "How much to rotate around the specified axis (in radians)"
        ),
        default=0,
        precision=6
    )

    # "Directional slide" (transformation) data/settings
    ds_direction = bpy.props.IntProperty(
        description="The direction to move",
        default=0
    )  # This is a list item pointer
    ds_make_unit_vec = bpy.props.BoolProperty(
        description="Make the line's length 1",
        default=False
    )
    ds_flip_direction = bpy.props.BoolProperty(
        description="Flip source line direction",
        default=False
    )
    ds_multiplier = bpy.props.FloatProperty(
        description="Multiply the source line's length by this amount",
        default=1.0,
        precision=6
    )

    # "Scale Match Edge" (transformation) data/settings
    sme_edge_one = bpy.props.IntProperty(
        description=(
            "Pointer to an item in the list, the source edge"
            " (this edge will be scaled to match"
            " the destination edge's length)."
        ),
        default=0
    )
    sme_edge_two = bpy.props.IntProperty(
        description=(
            "Pointer to an item in the list, the destination edge"
            " (this is a fixed reference edge, used to determine"
            " how much to scale the source edge so that its length"
            " matches the length of this edge)."
        ),
        default=0
    )


# Defines one instance of the addon data (one per scene)
class MAPlusData(bpy.types.PropertyGroup):
    prim_list = bpy.props.CollectionProperty(type=MAPlusPrimitive)
    # stores index of active primitive in my UIList
    active_list_item = bpy.props.IntProperty()
    use_experimental = bpy.props.BoolProperty(
        description=(
            'Use experimental:'
            ' Mesh transformations are not currently'
            ' supported on objects with non-uniform'
            ' scaling. These are designated experimental'
            ' until non-uniform scaling is supported.'
        )
    )

    # Items for the quick operators
    quick_align_pts_show = bpy.props.BoolProperty(
        description=(
            "Expand/collapse the align points operator"
            " in the quick tools panel."
        ),
        default=True
    )
    quick_apt_show_src_geom = bpy.props.BoolProperty(
        description=(
            "Expand/collapse the source geometry editor"
            " in the quick tools panel."
        ),
        default=False
    )
    quick_apt_show_dest_geom = bpy.props.BoolProperty(
        description=(
            "Expand/collapse the destination geometry editor"
            " in the quick tools panel."
        ),
        default=False
    )
    quick_align_pts_auto_grab_src = bpy.props.BoolProperty(
        description=(
            "Automatically grab source point from selected geometry"
        ),
        default=True
    )
    quick_align_pts_src = bpy.props.PointerProperty(type=MAPlusPrimitive)
    quick_align_pts_dest = bpy.props.PointerProperty(type=MAPlusPrimitive)
    quick_align_pts_transf = bpy.props.PointerProperty(type=MAPlusPrimitive)

    quick_directional_slide_show = bpy.props.BoolProperty(
        description=(
            "Expand/collapse the directional slide operator"
            " in the quick tools panel."
        ),
        default=True
    )
    quick_ds_show_src_geom = bpy.props.BoolProperty(
        description=(
            "Expand/collapse the source geometry editor"
            " in the quick tools panel."
        ),
        default=False
    )
    quick_directional_slide_auto_grab_src = bpy.props.BoolProperty(
        description=(
            "Automatically grab source line from selected geometry"
        ),
        default=True
    )
    quick_directional_slide_src = bpy.props.PointerProperty(
        type=MAPlusPrimitive
    )
    quick_directional_slide_dest = bpy.props.PointerProperty(
        type=MAPlusPrimitive
    )
    quick_directional_slide_transf = bpy.props.PointerProperty(
        type=MAPlusPrimitive
    )

    quick_scale_match_edge_show = bpy.props.BoolProperty(
        description=(
            "Expand/collapse the scale match edge operator"
            " in the quick tools panel."
        ),
        default=True
    )
    quick_sme_show_src_geom = bpy.props.BoolProperty(
        description=(
            "Expand/collapse the source geometry editor"
            " in the quick tools panel."
        ),
        default=False
    )
    quick_sme_show_dest_geom = bpy.props.BoolProperty(
        description=(
            "Expand/collapse the destination geometry editor"
            " in the quick tools panel."
        ),
        default=False
    )
    quick_scale_match_edge_auto_grab_src = bpy.props.BoolProperty(
        description=(
            "Automatically grab source line from selected geometry"
        ),
        default=True
    )
    quick_scale_match_edge_src = bpy.props.PointerProperty(
        type=MAPlusPrimitive
    )
    quick_scale_match_edge_dest = bpy.props.PointerProperty(
        type=MAPlusPrimitive
    )
    quick_scale_match_edge_transf = bpy.props.PointerProperty(
        type=MAPlusPrimitive
    )

    quick_align_lines_show = bpy.props.BoolProperty(
        description=(
            "Expand/collapse the align lines operator"
            " in the quick tools panel."
        ),
        default=True
    )
    quick_aln_show_src_geom = bpy.props.BoolProperty(
        description=(
            "Expand/collapse the source geometry editor"
            " in the quick tools panel."
        ),
        default=False
    )
    quick_aln_show_dest_geom = bpy.props.BoolProperty(
        description=(
            "Expand/collapse the destination geometry editor"
            " in the quick tools panel."
        ),
        default=False
    )
    quick_align_lines_auto_grab_src = bpy.props.BoolProperty(
        description=(
            "Automatically grab source line from selected geometry"
        ),
        default=True
    )
    quick_align_lines_src = bpy.props.PointerProperty(type=MAPlusPrimitive)
    quick_align_lines_dest = bpy.props.PointerProperty(type=MAPlusPrimitive)
    quick_align_lines_transf = bpy.props.PointerProperty(type=MAPlusPrimitive)

    quick_axis_rotate_show = bpy.props.BoolProperty(
        description=(
            "Expand/collapse the axis rotate operator"
            " in the quick tools panel."
        ),
        default=True
    )
    quick_axr_show_src_geom = bpy.props.BoolProperty(
        description=(
            "Expand/collapse the source geometry editor"
            " in the quick tools panel."
        ),
        default=False
    )
    quick_axis_rotate_auto_grab_src = bpy.props.BoolProperty(
        description=(
            "Automatically grab source axis from selected geometry"
        ),
        default=True
    )
    quick_axis_rotate_src = bpy.props.PointerProperty(type=MAPlusPrimitive)
    quick_axis_rotate_transf = bpy.props.PointerProperty(type=MAPlusPrimitive)

    quick_align_planes_show = bpy.props.BoolProperty(
        description=(
            "Expand/collapse the align planes operator"
            " in the quick tools panel."
        ),
        default=True
    )
    quick_apl_show_src_geom = bpy.props.BoolProperty(
        description=(
            "Expand/collapse the source geometry editor"
            " in the quick tools panel."
        ),
        default=False
    )
    quick_apl_show_dest_geom = bpy.props.BoolProperty(
        description=(
            "Expand/collapse the destination geometry editor"
            " in the quick tools panel."
        ),
        default=False
    )
    quick_align_planes_auto_grab_src = bpy.props.BoolProperty(
        description=(
            "Automatically grab source plane from selected geometry"
        ),
        default=True
    )
    quick_align_planes_src = bpy.props.PointerProperty(type=MAPlusPrimitive)
    quick_align_planes_dest = bpy.props.PointerProperty(type=MAPlusPrimitive)
    quick_align_planes_transf = bpy.props.PointerProperty(
        type=MAPlusPrimitive
    )

    # Calculation global settings
    calc_result_to_clipboard = bpy.props.BoolProperty(
        description=(
            "Copy numeric calculations to clipboard"
        ),
        default=True
    )


# Basic type selector functionality, derived classes provide
# the "kind" to switch to (target_type attrib)
class ChangeTypeBaseClass(bpy.types.Operator):
    # Todo...add dotted groups to bl_idname's
    bl_idname = "maplus.changetypebaseclass"
    bl_label = "Change type base class"
    bl_description = "The base class for changing types"
    bl_options = {'REGISTER', 'UNDO'}
    target_type = None

    def execute(self, context):
        addon_data = bpy.context.scene.maplus_data
        prims = bpy.context.scene.maplus_data.prim_list
        active_item = prims[addon_data.active_list_item]

        active_item.kind = self.target_type

        return {'FINISHED'}


class ChangeTypeToPointPrim(ChangeTypeBaseClass):
    bl_idname = "maplus.changetypetopointprim"
    bl_label = "Change this to a point primitive"
    bl_description = "Makes this item a point primitive"
    bl_options = {'REGISTER', 'UNDO'}
    target_type = 'POINT'

    @classmethod
    def poll(cls, context):
        addon_data = bpy.context.scene.maplus_data
        prims = bpy.context.scene.maplus_data.prim_list
        active_item = prims[addon_data.active_list_item]

        if active_item.kind == cls.target_type:
            return False
        return True


class ChangeTypeToLinePrim(ChangeTypeBaseClass):
    bl_idname = "maplus.changetypetolineprim"
    bl_label = "Change this to a line primitive"
    bl_description = "Makes this item a line primitive"
    bl_options = {'REGISTER', 'UNDO'}
    target_type = 'LINE'

    @classmethod
    def poll(cls, context):
        addon_data = bpy.context.scene.maplus_data
        prims = bpy.context.scene.maplus_data.prim_list
        active_item = prims[addon_data.active_list_item]

        if active_item.kind == cls.target_type:
            return False
        return True


class ChangeTypeToPlanePrim(ChangeTypeBaseClass):
    bl_idname = "maplus.changetypetoplaneprim"
    bl_label = "Change this to a plane primitive"
    bl_description = "Makes this item a plane primitive"
    bl_options = {'REGISTER', 'UNDO'}
    target_type = 'PLANE'

    @classmethod
    def poll(cls, context):
        addon_data = bpy.context.scene.maplus_data
        prims = bpy.context.scene.maplus_data.prim_list
        active_item = prims[addon_data.active_list_item]

        if active_item.kind == cls.target_type:
            return False
        return True


class ChangeTypeToCalcPrim(ChangeTypeBaseClass):
    bl_idname = "maplus.changetypetocalcprim"
    bl_label = "Change this to a calculation primitive"
    bl_description = "Makes this item a calculation primitive"
    bl_options = {'REGISTER', 'UNDO'}
    target_type = 'CALCULATION'

    @classmethod
    def poll(cls, context):
        addon_data = bpy.context.scene.maplus_data
        prims = bpy.context.scene.maplus_data.prim_list
        active_item = prims[addon_data.active_list_item]

        if active_item.kind == cls.target_type:
            return False
        return True


class ChangeTypeToTransfPrim(ChangeTypeBaseClass):
    bl_idname = "maplus.changetypetotransfprim"
    bl_label = "Change this to a transformation primitive"
    bl_description = "Makes this item a transformation primitive"
    bl_options = {'REGISTER', 'UNDO'}
    target_type = 'TRANSFORMATION'

    @classmethod
    def poll(cls, context):
        addon_data = bpy.context.scene.maplus_data
        prims = bpy.context.scene.maplus_data.prim_list
        active_item = prims[addon_data.active_list_item]

        if active_item.kind == cls.target_type:
            return False
        return True


class ChangeCalcBaseClass(bpy.types.Operator):
    bl_idname = "maplus.changecalcbaseclass"
    bl_label = "Change calculation base class"
    bl_description = "The base class for changing calc types"
    bl_options = {'REGISTER', 'UNDO'}
    target_calc = None

    def execute(self, context):
        addon_data = bpy.context.scene.maplus_data
        prims = bpy.context.scene.maplus_data.prim_list
        active_item = prims[addon_data.active_list_item]

        active_item.calc_type = self.target_calc

        return {'FINISHED'}


class ChangeCalcToSingle(ChangeCalcBaseClass):
    bl_idname = "maplus.changecalctosingle"
    bl_label = "Change to single item calculation"
    bl_description = "Change the calculation type to single item"
    bl_options = {'REGISTER', 'UNDO'}
    target_calc = 'SINGLEITEM'

    @classmethod
    def poll(cls, context):
        addon_data = bpy.context.scene.maplus_data
        prims = bpy.context.scene.maplus_data.prim_list
        active_item = prims[addon_data.active_list_item]

        if active_item.calc_type == cls.target_calc:
            return False
        return True


class ChangeCalcToMulti(ChangeCalcBaseClass):
    bl_idname = "maplus.changecalctomulti"
    bl_label = "Change to multi-item calculation"
    bl_description = "Change the calculation type to multi item"
    bl_options = {'REGISTER', 'UNDO'}
    target_calc = 'MULTIITEM'

    @classmethod
    def poll(cls, context):
        addon_data = bpy.context.scene.maplus_data
        prims = bpy.context.scene.maplus_data.prim_list
        active_item = prims[addon_data.active_list_item]

        if active_item.calc_type == cls.target_calc:
            return False
        return True


# Basic transformation type selector functionality (a primitive sub-type),
# derived classes provide the transf. to switch to (target_transf attrib)
class ChangeTransfBaseClass(bpy.types.Operator):
    bl_idname = "maplus.changetransfbaseclass"
    bl_label = "Change transformation base class"
    bl_description = "The base class for changing tranf types"
    bl_options = {'REGISTER', 'UNDO'}
    target_transf = None

    def execute(self, context):
        addon_data = bpy.context.scene.maplus_data
        prims = bpy.context.scene.maplus_data.prim_list
        active_item = prims[addon_data.active_list_item]

        active_item.transf_type = self.target_transf

        return {'FINISHED'}


class ChangeTransfToAlignPoints(ChangeTransfBaseClass):
    bl_idname = "maplus.changetransftoalignpoints"
    bl_label = "Change transformation to align points"
    bl_description = "Change the transformation type to align points"
    bl_options = {'REGISTER', 'UNDO'}
    target_transf = 'ALIGNPOINTS'

    @classmethod
    def poll(cls, context):
        addon_data = bpy.context.scene.maplus_data
        prims = bpy.context.scene.maplus_data.prim_list
        active_item = prims[addon_data.active_list_item]

        if active_item.transf_type == cls.target_transf:
            return False
        return True


class ChangeTransfToDirectionalSlide(ChangeTransfBaseClass):
    bl_idname = "maplus.changetransftodirectionalslide"
    bl_label = "Change transformation to directional slide"
    bl_description = "Change the transformation type to directional slide"
    bl_options = {'REGISTER', 'UNDO'}
    target_transf = 'DIRECTIONALSLIDE'

    @classmethod
    def poll(cls, context):
        addon_data = bpy.context.scene.maplus_data
        prims = bpy.context.scene.maplus_data.prim_list
        active_item = prims[addon_data.active_list_item]

        if active_item.transf_type == cls.target_transf:
            return False
        return True


class ChangeTransfToScaleMatchEdge(ChangeTransfBaseClass):
    bl_idname = "maplus.changetransftoscalematchedge"
    bl_label = "Change transformation to scale match edge"
    bl_description = "Change the transformation type to scale match edge"
    bl_options = {'REGISTER', 'UNDO'}
    target_transf = 'SCALEMATCHEDGE'

    @classmethod
    def poll(cls, context):
        addon_data = bpy.context.scene.maplus_data
        prims = bpy.context.scene.maplus_data.prim_list
        active_item = prims[addon_data.active_list_item]

        if active_item.transf_type == cls.target_transf:
            return False
        return True


class ChangeTransfToAxisRotate(ChangeTransfBaseClass):
    bl_idname = "maplus.changetransftoaxisrotate"
    bl_label = "Change transformation to axis rotate"
    bl_description = "Change the transformation type to axis rotate"
    bl_options = {'REGISTER', 'UNDO'}
    target_transf = 'AXISROTATE'

    @classmethod
    def poll(cls, context):
        addon_data = bpy.context.scene.maplus_data
        prims = bpy.context.scene.maplus_data.prim_list
        active_item = prims[addon_data.active_list_item]

        if active_item.transf_type == cls.target_transf:
            return False
        return True


class ChangeTransfToAlignLines(ChangeTransfBaseClass):
    bl_idname = "maplus.changetransftoalignlines"
    bl_label = "Change transformation to align lines"
    bl_description = "Change the transformation type to align lines"
    bl_options = {'REGISTER', 'UNDO'}
    target_transf = 'ALIGNLINES'

    @classmethod
    def poll(cls, context):
        addon_data = bpy.context.scene.maplus_data
        prims = bpy.context.scene.maplus_data.prim_list
        active_item = prims[addon_data.active_list_item]

        if active_item.transf_type == cls.target_transf:
            return False
        return True


class ChangeTransfToAlignPlanes(ChangeTransfBaseClass):
    bl_idname = "maplus.changetransftoalignplanes"
    bl_label = "Change transformation to align planes"
    bl_description = "Change the transformation type to align planes"
    bl_options = {'REGISTER', 'UNDO'}
    target_transf = 'ALIGNPLANES'

    @classmethod
    def poll(cls, context):
        addon_data = bpy.context.scene.maplus_data
        prims = bpy.context.scene.maplus_data.prim_list
        active_item = prims[addon_data.active_list_item]

        if active_item.transf_type == cls.target_transf:
            return False
        return True


class ShowHideQuickGeomBaseClass(bpy.types.Operator):
    bl_idname = "maplus.showhidequickgeombaseclass"
    bl_label = "Show/hide quick geometry base class"
    bl_description = "The base class for showing/hiding quick geometry"
    bl_options = {'REGISTER', 'UNDO'}
    quick_op_target = None

    def execute(self, context):
        addon_data = bpy.context.scene.maplus_data
        if self.quick_op_target == "APTSRC":
            addon_data.quick_apt_show_src_geom = (
                not addon_data.quick_apt_show_src_geom
            )
        elif self.quick_op_target == "APTDEST":
            addon_data.quick_apt_show_dest_geom = (
                not addon_data.quick_apt_show_dest_geom
            )
        elif self.quick_op_target == "DSSRC":
            addon_data.quick_ds_show_src_geom = (
                not addon_data.quick_ds_show_src_geom
            )

        elif self.quick_op_target == "SMESRC":
            addon_data.quick_sme_show_src_geom = (
                not addon_data.quick_sme_show_src_geom
            )
        elif self.quick_op_target == "SMEDEST":
            addon_data.quick_sme_show_dest_geom = (
                not addon_data.quick_sme_show_dest_geom
            )

        elif self.quick_op_target == "ALNSRC":
            addon_data.quick_aln_show_src_geom = (
                not addon_data.quick_aln_show_src_geom
            )
        elif self.quick_op_target == "ALNDEST":
            addon_data.quick_aln_show_dest_geom = (
                not addon_data.quick_aln_show_dest_geom
            )

        elif self.quick_op_target == "AXRSRC":
            addon_data.quick_axr_show_src_geom = (
                not addon_data.quick_axr_show_src_geom
            )

        elif self.quick_op_target == "APLSRC":
            addon_data.quick_apl_show_src_geom = (
                not addon_data.quick_apl_show_src_geom
            )
        elif self.quick_op_target == "APLDEST":
            addon_data.quick_apl_show_dest_geom = (
                not addon_data.quick_apl_show_dest_geom
            )

        return {'FINISHED'}


class ShowHideQuickAptSrcGeom(ShowHideQuickGeomBaseClass):
    bl_idname = "maplus.showhidequickaptsrcgeom"
    bl_label = "Show/hide quick align points source geometry"
    bl_description = "Show/hide quick align points source geometry"
    bl_options = {'REGISTER', 'UNDO'}
    quick_op_target = 'APTSRC'


class ShowHideQuickAptDestGeom(ShowHideQuickGeomBaseClass):
    bl_idname = "maplus.showhidequickaptdestgeom"
    bl_label = "Show/hide quick align points destination geometry"
    bl_description = "Show/hide quick align points destination geometry"
    bl_options = {'REGISTER', 'UNDO'}
    quick_op_target = 'APTDEST'


class ShowHideQuickAlnSrcGeom(ShowHideQuickGeomBaseClass):
    bl_idname = "maplus.showhidequickalnsrcgeom"
    bl_label = "Show/hide quick align lines source geometry"
    bl_description = "Show/hide quick align lines source geometry"
    bl_options = {'REGISTER', 'UNDO'}
    quick_op_target = 'ALNSRC'


class ShowHideQuickAlnDestGeom(ShowHideQuickGeomBaseClass):
    bl_idname = "maplus.showhidequickalndestgeom"
    bl_label = "Show/hide quick align lines destination geometry"
    bl_description = "Show/hide quick align lines destination geometry"
    bl_options = {'REGISTER', 'UNDO'}
    quick_op_target = 'ALNDEST'


class ShowHideQuickAplSrcGeom(ShowHideQuickGeomBaseClass):
    bl_idname = "maplus.showhidequickaplsrcgeom"
    bl_label = "Show/hide quick align planes source geometry"
    bl_description = "Show/hide quick align planes source geometry"
    bl_options = {'REGISTER', 'UNDO'}
    quick_op_target = 'APLSRC'


class ShowHideQuickAplDestGeom(ShowHideQuickGeomBaseClass):
    bl_idname = "maplus.showhidequickapldestgeom"
    bl_label = "Show/hide quick align planes destination geometry"
    bl_description = "Show/hide quick align planes destination geometry"
    bl_options = {'REGISTER', 'UNDO'}
    quick_op_target = 'APLDEST'


class ShowHideQuickAxrSrcGeom(ShowHideQuickGeomBaseClass):
    bl_idname = "maplus.showhidequickaxrsrcgeom"
    bl_label = "Show/hide quick axis rotate source geometry"
    bl_description = "Show/hide quick axis rotate source geometry"
    bl_options = {'REGISTER', 'UNDO'}
    quick_op_target = 'AXRSRC'


class ShowHideQuickDsSrcGeom(ShowHideQuickGeomBaseClass):
    bl_idname = "maplus.showhidequickdssrcgeom"
    bl_label = "Show/hide quick directional slide source geometry"
    bl_description = "Show/hide quick directional slide source geometry"
    bl_options = {'REGISTER', 'UNDO'}
    quick_op_target = 'DSSRC'


class ShowHideQuickSmeSrcGeom(ShowHideQuickGeomBaseClass):
    bl_idname = "maplus.showhidequicksmesrcgeom"
    bl_label = "Show/hide quick scale match edge source geometry"
    bl_description = "Show/hide quick scale match edge source geometry"
    bl_options = {'REGISTER', 'UNDO'}
    quick_op_target = 'SMESRC'


class ShowHideQuickSmeDestGeom(ShowHideQuickGeomBaseClass):
    bl_idname = "maplus.showhidequicksmedestgeom"
    bl_label = "Show/hide quick scale match edge source geometry"
    bl_description = "Show/hide quick scale match edge source geometry"
    bl_options = {'REGISTER', 'UNDO'}
    quick_op_target = 'SMEDEST'


# Exception when adding new items, if we can't get a unique name
class UniqueNameError(Exception):
    pass


class AddListItemBase(bpy.types.Operator):
    bl_idname = "maplus.addlistitembase"
    bl_label = "Add a new item"
    bl_options = {'REGISTER', 'UNDO'}

    def add_new_named(self):
        addon_data = bpy.context.scene.maplus_data
        prims = addon_data.prim_list

        # Add Name.001 or Name.002 (numbers at the end if the name is
        # already in use)
        name_list = {n.name for n in prims}
        name_counter = 0
        num_postfix_group = 1
        base_name = 'Item'
        cur_item_name = base_name
        num_format = '.{0:0>3}'
        keep_naming = True
        while keep_naming:
            name_counter += 1
            cur_item_name = base_name + num_format.format(str(name_counter))
            if num_postfix_group > 16:
                raise UniqueNameError('Cannot add, unique name error.')
            if name_counter == 999:
                name_counter = 0
                base_name += num_format.format('1')
                num_postfix_group += 1

            if not (base_name in name_list):
                cur_item_name = base_name
                keep_naming = False
                continue
            elif cur_item_name in name_list:
                continue
            else:
                keep_naming = False
                continue

        new_item = addon_data.prim_list.add()
        new_item.name = cur_item_name
        new_item.kind = self.new_kind
        addon_data.active_list_item = len(prims) - 1
        return new_item

    def execute(self, context):
        try:
            self.add_new_named()
        except UniqueNameError:
            self.report({'ERROR'}, 'Cannot add item, unique name error.')
            return {'CANCELLED'}

        return {'FINISHED'}


class AddNewPoint(AddListItemBase):
    bl_idname = "maplus.addnewpoint"
    bl_label = "Add a new item"
    bl_options = {'REGISTER', 'UNDO'}
    new_kind = "POINT"


class AddNewLine(AddListItemBase):
    bl_idname = "maplus.addnewline"
    bl_label = "Add a new item"
    bl_options = {'REGISTER', 'UNDO'}
    new_kind = "LINE"


class AddNewPlane(AddListItemBase):
    bl_idname = "maplus.addnewplane"
    bl_label = "Add a new item"
    bl_options = {'REGISTER', 'UNDO'}
    new_kind = "PLANE"


class AddNewCalculation(AddListItemBase):
    bl_idname = "maplus.addnewcalculation"
    bl_label = "Add a new item"
    bl_options = {'REGISTER', 'UNDO'}
    new_kind = "CALCULATION"


class AddNewTransformation(AddListItemBase):
    bl_idname = "maplus.addnewtransformation"
    bl_label = "Add a new item"
    bl_options = {'REGISTER', 'UNDO'}
    new_kind = "TRANSFORMATION"


class DuplicateItemBase(bpy.types.Operator):
    bl_idname = "maplus.duplicateitembase"
    bl_label = "Duplicate Item"
    bl_description = "Duplicates this item"
    bl_options = {'REGISTER', 'UNDO'}

    def execute(self, context):
        addon_data = bpy.context.scene.maplus_data
        prims = addon_data.prim_list
        active_item = prims[addon_data.active_list_item]
        self.new_kind = active_item.kind

        if active_item.kind not in {'POINT', 'LINE', 'PLANE'}:
            self.report(
                {'ERROR'},
                ('Wrong operand: "Duplicate Item" can only operate on'
                 ' geometry items')
            )
            return {'CANCELLED'}

        try:
            new_item = AddListItemBase.add_new_named(self)
        except UniqueNameError:
            self.report({'ERROR'}, 'Cannot add item, unique name error.')
            return {'CANCELLED'}

        new_item.kind = self.new_kind

        attrib_copy = {
            "POINT": (
                "point",
                "pt_make_unit_vec",
                "pt_flip_direction",
                "pt_multiplier"
            ),
            "LINE": (
                "line_start",
                "line_end",
                "ln_make_unit_vec",
                "ln_flip_direction",
                "ln_multiplier"
            ),
            "PLANE": (
                "plane_pt_a",
                "plane_pt_b",
                "plane_pt_c"
            ),
        }
        if active_item.kind in attrib_copy:
            for att in attrib_copy[active_item.kind]:
                setattr(new_item, att, getattr(active_item, att))

        return {'FINISHED'}


class RemoveListItem(bpy.types.Operator):
    bl_idname = "maplus.removelistitem"
    bl_label = "Remove an item"
    bl_options = {'REGISTER', 'UNDO'}

    def execute(self, context):
        addon_data = bpy.context.scene.maplus_data
        prims = addon_data.prim_list

        if len(prims) == 0:
            self.report({'WARNING'}, "Nothing to remove")
            return {'CANCELLED'}
        else:
            prims.remove(addon_data.active_list_item)
            if len(prims) == 0 or addon_data.active_list_item == 0:
                # ^ The extra or prevents act=0 from going to the else below
                addon_data.active_list_item = 0
            elif addon_data.active_list_item > (len(prims) - 1):
                addon_data.active_list_item = len(prims) - 1
            else:
                addon_data.active_list_item -= 1

        return {'FINISHED'}


class SpecialsAddFromActiveBase(bpy.types.Operator):
    bl_idname = "maplus.specialsaddfromactivebase"
    bl_label = "Specials Menu Item Base Class, Add Geometry Item From Active"
    bl_options = {'REGISTER', 'UNDO'}
    new_kind = None
    vert_attribs_to_set = None
    multiply_by_world_matrix = None
    message_geom_type = None

    def execute(self, context):
        addon_data = bpy.context.scene.maplus_data
        prims = addon_data.prim_list

        try:
            vert_data = return_selected_verts(
                bpy.context.active_object,
                len(self.vert_attribs_to_set),
                bpy.context.active_object.matrix_world
            )
        except InsufficientSelectionError:
            self.report({'ERROR'}, 'Not enough vertices selected.')
            return {'CANCELLED'}
        except NonMeshGrabError:
            self.report(
                {'ERROR'},
                'Cannot grab coords: non-mesh or no active object.'
            )
            return {'CANCELLED'}

        target_data = dict(zip(self.vert_attribs_to_set, vert_data))
        try:
            new_item = AddListItemBase.add_new_named(self)
        except UniqueNameError:
            self.report({'ERROR'}, 'Cannot add item, unique name error.')
            return {'CANCELLED'}
        new_item.kind = self.new_kind

        for key, val in target_data.items():
            setattr(new_item, key, val)

        self.report(
            {'INFO'},
            '{0} \'{1}\' was added'.format(
                self.message_geom_type,
                new_item.name
            )
        )
        return {'FINISHED'}


class SpecialsAddPointFromActiveGlobal(SpecialsAddFromActiveBase):
    bl_idname = "maplus.specialsaddpointfromactiveglobal"
    bl_label = "Point From Active Global"
    bl_options = {'REGISTER', 'UNDO'}
    new_kind = 'POINT'
    message_geom_type = 'Point'
    vert_attribs_to_set = ('point',)
    multiply_by_world_matrix = True


class SpecialsAddLineFromActiveGlobal(SpecialsAddFromActiveBase):
    bl_idname = "maplus.specialsaddlinefromactiveglobal"
    bl_label = "Line From Active Global"
    bl_options = {'REGISTER', 'UNDO'}
    new_kind = 'LINE'
    message_geom_type = 'Line'
    vert_attribs_to_set = ('line_start', 'line_end')
    multiply_by_world_matrix = True


class SpecialsAddPlaneFromActiveGlobal(SpecialsAddFromActiveBase):
    bl_idname = "maplus.specialsaddplanefromactiveglobal"
    bl_label = "Plane From Active Global"
    bl_options = {'REGISTER', 'UNDO'}
    new_kind = 'PLANE'
    message_geom_type = 'Plane'
    vert_attribs_to_set = ('plane_pt_a', 'plane_pt_b', 'plane_pt_c')
    multiply_by_world_matrix = True


class NonMeshGrabError(Exception):
    pass


class InsufficientSelectionError(Exception):
    pass


def return_selected_verts(mesh_object,
                          verts_to_grab,
                          global_matrix_multiplier=None):
    if type(mesh_object.data) == bpy.types.Mesh:

        # Todo, check for a better way to handle/if this is needed
        bpy.ops.object.editmode_toggle()
        bpy.ops.object.editmode_toggle()

        # Init source mesh
        src_mesh = bmesh.new()
        src_mesh.from_mesh(mesh_object.data)
        src_mesh.select_history.validate()

        history_indices = []
        history_as_verts = []
        for element in src_mesh.select_history:
            if len(history_as_verts) == verts_to_grab:
                break
            if type(element) == bmesh.types.BMVert:
                if not (element.index in history_indices):
                    history_as_verts.append(element)
            else:
                for item in element.verts:
                    if len(history_as_verts) == verts_to_grab:
                        break
                    if not (item.index in history_indices):
                        history_as_verts.append(item)

        selection = []
        vert_indices = []
        for vert in history_as_verts:
            if len(selection) == verts_to_grab:
                break
            coords = vert.co
            if global_matrix_multiplier:
                coords = global_matrix_multiplier * coords
            if not (vert.index in vert_indices):
                vert_indices.append(vert.index)
                selection.append(coords)

        for vert in (v for v in src_mesh.verts if v.select):
            if len(selection) == verts_to_grab:
                break
            coords = vert.co
            if global_matrix_multiplier:
                coords = global_matrix_multiplier * coords
            if not (vert.index in vert_indices):
                vert_indices.append(vert.index)
                selection.append(coords)

        if len(selection) == verts_to_grab:
            return selection
        else:
            raise InsufficientSelectionError()
    else:
        raise NonMeshGrabError(mesh_object)


def return_normal_coords(mesh_object,
                         global_matrix_multiplier=None):
    if type(mesh_object.data) == bpy.types.Mesh:

        # Todo, check for a better way to handle/if this is needed
        bpy.ops.object.editmode_toggle()
        bpy.ops.object.editmode_toggle()

        # Init source mesh
        src_mesh = bmesh.new()
        src_mesh.from_mesh(mesh_object.data)
        src_mesh.select_history.validate()

        face_elems = []
        face_indices = []
        normal = []
        for element in src_mesh.select_history:
            if type(element) == bmesh.types.BMFace:
                face_elems.append(element)
                face_indices.append(element.index)
                break

        for face in (f for f in src_mesh.faces if f.select):
            if not (face.index in face_indices):
                face_elems.append(face)
                break

        if not face_elems:
            # Todo, make proper exception or modify old
            raise InsufficientSelectionError()
        if global_matrix_multiplier:
            face_normal_origin = (
                global_matrix_multiplier *
                face_elems[0].calc_center_median()
            )
            face_normal_endpoint = (
                global_matrix_multiplier *
                (face_elems[0].calc_center_median() + face_elems[0].normal)
            )
        else:
            face_normal_origin = face_elems[0].calc_center_median()
            face_normal_endpoint = face_normal_origin + face_elems[0].normal

        normal.extend(
            [face_normal_origin,
             face_normal_endpoint]
        )
        return normal

    else:
        raise NonMeshGrabError(mesh_object)


def return_avg_vert_pos(mesh_object,
                        global_matrix_multiplier=None):
    if type(mesh_object.data) == bpy.types.Mesh:

        # Todo, check for a better way to handle/if this is needed
        bpy.ops.object.editmode_toggle()
        bpy.ops.object.editmode_toggle()

        # Init source mesh
        src_mesh = bmesh.new()
        src_mesh.from_mesh(mesh_object.data)

        selection = []
        vert_indices = []
        for vert in (v for v in src_mesh.verts if v.select):
            coords = vert.co
            if global_matrix_multiplier:
                coords = global_matrix_multiplier * coords
            if not (vert.index in vert_indices):
                vert_indices.append(vert.index)
                selection.append(coords)

        if len(selection) > 0:
            average_position = mathutils.Vector((0, 0, 0))
            for item in selection:
                average_position += item
            average_position /= len(selection)
            return [average_position]
        else:
            raise NotEnoughVertsError()
    else:
        raise NonMeshGrabError(mesh_object)


def set_item_coords(item, coords_to_set, coords):
    target_data = collections.OrderedDict(
        zip(coords_to_set, coords)
    )
    for key, val in target_data.items():
        setattr(item, key, val)
    return True


# Coordinate grabber, present on all geometry primitives (point, line, plane)
# Todo, design decision: error on too many selected verts or *no*?
class GrabFromGeometryBase(bpy.types.Operator):
    bl_idname = "maplus.grabfromgeometrybase"
    bl_label = "Grab From Geometry Base Class"
    bl_description = (
        "The base class for grabbing point coords from mesh verts."
    )
    bl_options = {'REGISTER', 'UNDO'}
    # For grabbing global coords
    multiply_by_world_matrix = None
    # A tuple of attribute names (strings) that should be set on the maplus
    # primitive (point, line or plane item). The length of this tuple
    # determines how many verts will be grabbed.
    vert_attribs_to_set = None

    def execute(self, context):
        addon_data = bpy.context.scene.maplus_data
        prims = addon_data.prim_list
        if not hasattr(self, "quick_op_target"):
            active_item = prims[addon_data.active_list_item]
        else:
            if self.quick_op_target == "APTSRC":
                active_item = addon_data.quick_align_pts_src
            elif self.quick_op_target == "APTDEST":
                active_item = addon_data.quick_align_pts_dest

            elif self.quick_op_target == "DSSRC":
                active_item = addon_data.quick_directional_slide_src

            elif self.quick_op_target == "SMESRC":
                active_item = addon_data.quick_scale_match_edge_src
            elif self.quick_op_target == "SMEDEST":
                active_item = addon_data.quick_scale_match_edge_dest

            elif self.quick_op_target == "ALNSRC":
                active_item = addon_data.quick_align_lines_src
            elif self.quick_op_target == "ALNDEST":
                active_item = addon_data.quick_align_lines_dest

            elif self.quick_op_target == "AXRSRC":
                active_item = addon_data.quick_axis_rotate_src

            elif self.quick_op_target == "APLSRC":
                active_item = addon_data.quick_align_planes_src
            elif self.quick_op_target == "APLDEST":
                active_item = addon_data.quick_align_planes_dest

        matrix_multiplier = None
        if self.multiply_by_world_matrix:
            matrix_multiplier = bpy.context.active_object.matrix_world
        try:
            vert_data = return_selected_verts(
                bpy.context.active_object,
                len(self.vert_attribs_to_set),
                matrix_multiplier
            )
        except InsufficientSelectionError:
            self.report({'ERROR'}, 'Not enough vertices selected.')
            return {'CANCELLED'}
        except NonMeshGrabError:
            self.report(
                {'ERROR'},
                'Cannot grab coords: non-mesh or no active object.'
            )
            return {'CANCELLED'}

        set_item_coords(active_item, self.vert_attribs_to_set, vert_data)

        return {'FINISHED'}


class GrabAverageLocationBase(bpy.types.Operator):
    bl_idname = "maplus.grabaveragelocationbase"
    bl_label = "Grab Average Location Base Class"
    bl_description = (
        "The base class for grabbing average point coords from mesh verts."
    )
    bl_options = {'REGISTER', 'UNDO'}
    # For grabbing global coords
    multiply_by_world_matrix = None
    # A tuple of attribute names (strings) that should be set on the maplus
    # primitive (point, line or plane item). The length of this tuple
    # determines how many verts will be grabbed.
    vert_attribs_to_set = None

    def execute(self, context):
        addon_data = bpy.context.scene.maplus_data
        prims = addon_data.prim_list
        if not hasattr(self, "quick_op_target"):
            active_item = prims[addon_data.active_list_item]
        else:
            if self.quick_op_target == "APTSRC":
                active_item = addon_data.quick_align_pts_src
            elif self.quick_op_target == "APTDEST":
                active_item = addon_data.quick_align_pts_dest

            elif self.quick_op_target == "DSSRC":
                active_item = addon_data.quick_directional_slide_src

            elif self.quick_op_target == "SMESRC":
                active_item = addon_data.quick_scale_match_edge_src
            elif self.quick_op_target == "SMEDEST":
                active_item = addon_data.quick_scale_match_edge_dest

            elif self.quick_op_target == "ALNSRC":
                active_item = addon_data.quick_align_lines_src
            elif self.quick_op_target == "ALNDEST":
                active_item = addon_data.quick_align_lines_dest

            elif self.quick_op_target == "AXRSRC":
                active_item = addon_data.quick_axis_rotate_src

            elif self.quick_op_target == "APLSRC":
                active_item = addon_data.quick_align_planes_src
            elif self.quick_op_target == "APLDEST":
                active_item = addon_data.quick_align_planes_dest

        matrix_multiplier = None
        if self.multiply_by_world_matrix:
            matrix_multiplier = bpy.context.active_object.matrix_world
        try:
            vert_data = return_avg_vert_pos(
                bpy.context.active_object,
                matrix_multiplier
            )
        except NotEnoughVertsError:
            self.report({'ERROR'}, 'Not enough vertices selected.')
            return {'CANCELLED'}
        except NonMeshGrabError:
            self.report(
                {'ERROR'},
                'Cannot grab coords: non-mesh or no active object.'
            )
            return {'CANCELLED'}

        set_item_coords(active_item, self.vert_attribs_to_set, vert_data)

        return {'FINISHED'}


class GrabNormalBase(bpy.types.Operator):
    bl_idname = "maplus.grabnormalbase"
    bl_label = "Grab Normal Base Class"
    bl_description = (
        "The base class for grabbing normal coords from a selected face."
    )
    bl_options = {'REGISTER', 'UNDO'}
    # For grabbing global coords
    multiply_by_world_matrix = None
    # A tuple of attribute names (strings) that should be set on the maplus
    # primitive (point, line or plane item). The length of this tuple
    # determines how many verts will be grabbed.
    vert_attribs_to_set = None

    def execute(self, context):
        addon_data = bpy.context.scene.maplus_data
        prims = addon_data.prim_list
        if not hasattr(self, "quick_op_target"):
            active_item = prims[addon_data.active_list_item]
        else:
            if self.quick_op_target == "DSSRC":
                active_item = addon_data.quick_directional_slide_src

            elif self.quick_op_target == "SMESRC":
                active_item = addon_data.quick_scale_match_edge_src
            elif self.quick_op_target == "SMEDEST":
                active_item = addon_data.quick_scale_match_edge_dest

            elif self.quick_op_target == "ALNSRC":
                active_item = addon_data.quick_align_lines_src
            elif self.quick_op_target == "ALNDEST":
                active_item = addon_data.quick_align_lines_dest

            elif self.quick_op_target == "AXRSRC":
                active_item = addon_data.quick_axis_rotate_src

        matrix_multiplier = None
        if self.multiply_by_world_matrix:
            matrix_multiplier = bpy.context.active_object.matrix_world
        try:
            vert_data = return_normal_coords(
                bpy.context.active_object,
                matrix_multiplier
            )
        except InsufficientSelectionError:
            self.report(
                {'ERROR'},
                'Select at least one face to grab a face normal.'
            )
            return {'CANCELLED'}
        except NonMeshGrabError:
            self.report(
                {'ERROR'},
                'Cannot grab coords: non-mesh or no active object.'
            )
            return {'CANCELLED'}

        set_item_coords(active_item, self.vert_attribs_to_set, vert_data)

        return {'FINISHED'}


# Coordinate grabber, present on all geometry primitives (point, line, plane)
class GrabFromCursorBase(bpy.types.Operator):
    bl_idname = "maplus.grabfromcursorbase"
    bl_label = "Grab From Cursor Base Class"
    bl_description = "Grabs coordinates from 3D cursor"
    bl_options = {'REGISTER', 'UNDO'}
    # String name of (single coordinate) attribute
    vert_attrib_to_set = None

    def execute(self, context):
        addon_data = bpy.context.scene.maplus_data
        prims = addon_data.prim_list
        if hasattr(self, "quick_op_target"):
            if self.quick_op_target == "APTSRC":
                active_item = addon_data.quick_align_pts_src
            elif self.quick_op_target == "APTDEST":
                active_item = addon_data.quick_align_pts_dest

            elif self.quick_op_target == "DSSRC":
                active_item = addon_data.quick_directional_slide_src

            elif self.quick_op_target == "SMESRC":
                active_item = addon_data.quick_scale_match_edge_src
            elif self.quick_op_target == "SMEDEST":
                active_item = addon_data.quick_scale_match_edge_dest

            elif self.quick_op_target == "ALNSRC":
                active_item = addon_data.quick_align_lines_src
            elif self.quick_op_target == "ALNDEST":
                active_item = addon_data.quick_align_lines_dest

            elif self.quick_op_target == "AXRSRC":
                active_item = addon_data.quick_axis_rotate_src

            elif self.quick_op_target == "APLSRC":
                active_item = addon_data.quick_align_planes_src
            elif self.quick_op_target == "APLDEST":
                active_item = addon_data.quick_align_planes_dest
        else:
            active_item = prims[addon_data.active_list_item]

        setattr(
            active_item,
            self.vert_attrib_to_set,
            bpy.context.scene.cursor_location
        )
        return {'FINISHED'}


# Coordinate sender, present on all geometry primitives (point, line, plane)
class SendCoordToCursorBase(bpy.types.Operator):
    bl_idname = "maplus.sendcoordtocursorbase"
    bl_label = "Send Coord to Cursor Base Class"
    bl_description = "The base class for sending coordinates to the 3D Cursor"
    bl_options = {'REGISTER', 'UNDO'}
    # String name of the primitive attrib to pull coord data from
    source_coord_attrib = None

    def execute(self, context):
        addon_data = bpy.context.scene.maplus_data
        prims = bpy.context.scene.maplus_data.prim_list
        if hasattr(self, "quick_op_target"):
            if self.quick_op_target == "APTSRC":
                active_item = addon_data.quick_align_pts_src
            elif self.quick_op_target == "APTDEST":
                active_item = addon_data.quick_align_pts_dest

            elif self.quick_op_target == "DSSRC":
                active_item = addon_data.quick_directional_slide_src

            elif self.quick_op_target == "SMESRC":
                active_item = addon_data.quick_scale_match_edge_src
            elif self.quick_op_target == "SMEDEST":
                active_item = addon_data.quick_scale_match_edge_dest

            elif self.quick_op_target == "ALNSRC":
                active_item = addon_data.quick_align_lines_src
            elif self.quick_op_target == "ALNDEST":
                active_item = addon_data.quick_align_lines_dest

            elif self.quick_op_target == "AXRSRC":
                active_item = addon_data.quick_axis_rotate_src

            elif self.quick_op_target == "APLSRC":
                active_item = addon_data.quick_align_planes_src
            elif self.quick_op_target == "APLDEST":
                active_item = addon_data.quick_align_planes_dest
        else:
            active_item = prims[addon_data.active_list_item]

        bpy.context.scene.cursor_location = getattr(
            active_item,
            self.source_coord_attrib
        )
        return {'FINISHED'}


class GrabPointFromCursor(GrabFromCursorBase):
    bl_idname = "maplus.grabpointfromcursor"
    bl_label = "Grab From Cursor"
    bl_description = "Grabs coordinates from 3D cursor"
    bl_options = {'REGISTER', 'UNDO'}
    vert_attrib_to_set = 'point'


class QuickAptSrcGrabPointFromCursor(GrabFromCursorBase):
    bl_idname = "maplus.quickaptsrcgrabpointfromcursor"
    bl_label = "Grab From Cursor"
    bl_description = "Grabs coordinates from 3D cursor"
    bl_options = {'REGISTER', 'UNDO'}
    vert_attrib_to_set = 'point'
    quick_op_target = 'APTSRC'


class QuickAptDestGrabPointFromCursor(GrabFromCursorBase):
    bl_idname = "maplus.quickaptdestgrabpointfromcursor"
    bl_label = "Grab From Cursor"
    bl_description = "Grabs coordinates from 3D cursor"
    bl_options = {'REGISTER', 'UNDO'}
    vert_attrib_to_set = 'point'
    quick_op_target = 'APTDEST'


class GrabPointFromActiveLocal(GrabFromGeometryBase):
    bl_idname = "maplus.grabpointfromactivelocal"
    bl_label = "Grab Local Coordinates From Active Point"
    bl_description = (
        "Grabs local coordinates from selected vertex in edit mode"
        )
    bl_options = {'REGISTER', 'UNDO'}
    vert_attribs_to_set = ('point',)
    multiply_by_world_matrix = False


class GrabPointFromActiveGlobal(GrabFromGeometryBase):
    bl_idname = "maplus.grabpointfromactiveglobal"
    bl_label = "Grab Global Coordinates From Active Point"
    bl_description = (
        "Grabs global coordinates from selected vertex in edit mode"
    )
    bl_options = {'REGISTER', 'UNDO'}
    vert_attribs_to_set = ('point',)
    multiply_by_world_matrix = True


class QuickAptGrabAvgSrc(GrabAverageLocationBase):
    bl_idname = "maplus.quickaptgrabavgsrc"
    bl_label = "Grab Average Global Coordinates From Selected Points"
    bl_description = (
        "Grabs average global coordinates from selected vertices in edit mode"
    )
    bl_options = {'REGISTER', 'UNDO'}
    vert_attribs_to_set = ('point',)
    multiply_by_world_matrix = True
    quick_op_target = "APTSRC"


class QuickAptGrabAvgDest(GrabAverageLocationBase):
    bl_idname = "maplus.quickaptgrabavgdest"
    bl_label = "Grab Average Global Coordinates From Selected Points"
    bl_description = (
        "Grabs average global coordinates from selected vertices in edit mode"
    )
    bl_options = {'REGISTER', 'UNDO'}
    vert_attribs_to_set = ('point',)
    multiply_by_world_matrix = True
    quick_op_target = "APTDEST"


class QuickAlignPointsGrabSrc(GrabFromGeometryBase):
    bl_idname = "maplus.quickalignpointsgrabsrc"
    bl_label = "Grab Global Coordinates From Active Point"
    bl_description = (
        "Grabs global coordinates from selected vertex in edit mode"
    )
    bl_options = {'REGISTER', 'UNDO'}
    vert_attribs_to_set = ('point',)
    multiply_by_world_matrix = True
    quick_op_target = "APTSRC"


class QuickAlignPointsGrabDest(GrabFromGeometryBase):
    bl_idname = "maplus.quickalignpointsgrabdest"
    bl_label = "Grab Global Coordinates From Active Point"
    bl_description = (
        "Grabs global coordinates from selected vertex in edit mode"
    )
    bl_options = {'REGISTER', 'UNDO'}
    vert_attribs_to_set = ('point',)
    multiply_by_world_matrix = True
    quick_op_target = "APTDEST"


class QuickAlignPointsGrabSrcLoc(GrabFromGeometryBase):
    bl_idname = "maplus.quickalignpointsgrabsrcloc"
    bl_label = "Grab Local Coordinates From Active Point"
    bl_description = (
        "Grabs global coordinates from selected vertex in edit mode"
    )
    bl_options = {'REGISTER', 'UNDO'}
    vert_attribs_to_set = ('point',)
    multiply_by_world_matrix = False
    quick_op_target = "APTSRC"


class QuickAlignPointsGrabDestLoc(GrabFromGeometryBase):
    bl_idname = "maplus.quickalignpointsgrabdestloc"
    bl_label = "Grab Local Coordinates From Active Point"
    bl_description = (
        "Grabs local coordinates from selected vertex in edit mode"
    )
    bl_options = {'REGISTER', 'UNDO'}
    vert_attribs_to_set = ('point',)
    multiply_by_world_matrix = False
    quick_op_target = "APTDEST"


class SendPointToCursor(SendCoordToCursorBase):
    bl_idname = "maplus.sendpointtocursor"
    bl_label = "Sends Point to Cursor"
    bl_description = "Sends Point Coordinates to the 3D Cursor"
    bl_options = {'REGISTER', 'UNDO'}
    source_coord_attrib = 'point'


class QuickAptSrcSendPointToCursor(SendCoordToCursorBase):
    bl_idname = "maplus.quickaptsrcsendpointtocursor"
    bl_label = "Sends Point to Cursor"
    bl_description = "Sends Point Coordinates to the 3D Cursor"
    bl_options = {'REGISTER', 'UNDO'}
    source_coord_attrib = 'point'
    quick_op_target = 'APTSRC'


class QuickAptDestSendPointToCursor(SendCoordToCursorBase):
    bl_idname = "maplus.quickaptdestsendpointtocursor"
    bl_label = "Sends Point to Cursor"
    bl_description = "Sends Point Coordinates to the 3D Cursor"
    bl_options = {'REGISTER', 'UNDO'}
    source_coord_attrib = 'point'
    quick_op_target = 'APTDEST'


class GrabLineStartFromCursor(GrabFromCursorBase):
    bl_idname = "maplus.grablinestartfromcursor"
    bl_label = "Grab Line Start From Cursor"
    bl_description = "Grabs line start coordinates from the 3D cursor"
    bl_options = {'REGISTER', 'UNDO'}
    vert_attrib_to_set = 'line_start'


class QuickAlnSrcGrabLineStartFromCursor(GrabFromCursorBase):
    bl_idname = "maplus.quickalnsrcgrablinestartfromcursor"
    bl_label = "Grab Line Start From Cursor"
    bl_description = "Grabs line start coordinates from the 3D cursor"
    bl_options = {'REGISTER', 'UNDO'}
    vert_attrib_to_set = 'line_start'
    quick_op_target = 'ALNSRC'


class QuickAlnDestGrabLineStartFromCursor(GrabFromCursorBase):
    bl_idname = "maplus.quickalndestgrablinestartfromcursor"
    bl_label = "Grab Line Start From Cursor"
    bl_description = "Grabs line start coordinates from the 3D cursor"
    bl_options = {'REGISTER', 'UNDO'}
    vert_attrib_to_set = 'line_start'
    quick_op_target = 'ALNDEST'


class QuickAxrSrcGrabLineStartFromCursor(GrabFromCursorBase):
    bl_idname = "maplus.quickaxrsrcgrablinestartfromcursor"
    bl_label = "Grab Line Start From Cursor"
    bl_description = "Grabs line start coordinates from the 3D cursor"
    bl_options = {'REGISTER', 'UNDO'}
    vert_attrib_to_set = 'line_start'
    quick_op_target = 'AXRSRC'


class QuickDsSrcGrabLineStartFromCursor(GrabFromCursorBase):
    bl_idname = "maplus.quickdssrcgrablinestartfromcursor"
    bl_label = "Grab From Cursor"
    bl_description = "Grabs coordinates from 3D cursor"
    bl_options = {'REGISTER', 'UNDO'}
    vert_attrib_to_set = 'line_start'
    quick_op_target = 'DSSRC'


class QuickDsDestGrabLineStartFromCursor(GrabFromCursorBase):
    bl_idname = "maplus.quickdsdestgrablinestartfromcursor"
    bl_label = "Grab From Cursor"
    bl_description = "Grabs coordinates from 3D cursor"
    bl_options = {'REGISTER', 'UNDO'}
    vert_attrib_to_set = 'line_start'
    quick_op_target = 'DSDEST'


class QuickSmeSrcGrabLineStartFromCursor(GrabFromCursorBase):
    bl_idname = "maplus.quicksmesrcgrablinestartfromcursor"
    bl_label = "Grab Line Start From Cursor"
    bl_description = "Grabs line start coordinates from the 3D cursor"
    bl_options = {'REGISTER', 'UNDO'}
    vert_attrib_to_set = 'line_start'
    quick_op_target = 'SMESRC'


class QuickSmeDestGrabLineStartFromCursor(GrabFromCursorBase):
    bl_idname = "maplus.quicksmedestgrablinestartfromcursor"
    bl_label = "Grab Line Start From Cursor"
    bl_description = "Grabs line start coordinates from the 3D cursor"
    bl_options = {'REGISTER', 'UNDO'}
    vert_attrib_to_set = 'line_start'
    quick_op_target = 'SMEDEST'


class GrabLineStartFromActiveLocal(GrabFromGeometryBase):
    bl_idname = "maplus.grablinestartfromactivelocal"
    bl_label = "Grab Local Coordinate for Line Start From Active Point"
    bl_description = (
        "Grabs local coordinates for line start from selected vertex"
        "in edit mode"
    )
    bl_options = {'REGISTER', 'UNDO'}
    vert_attribs_to_set = ('line_start',)
    multiply_by_world_matrix = False


class GrabLineStartFromActiveGlobal(GrabFromGeometryBase):
    bl_idname = "maplus.grablinestartfromactiveglobal"
    bl_label = "Grab Global Coordinate for Line Start From Active Point"
    bl_description = (
        "Grabs global coordinates for line start from selected vertex"
        "in edit mode"
    )
    bl_options = {'REGISTER', 'UNDO'}
    vert_attribs_to_set = ('line_start',)
    multiply_by_world_matrix = True


class QuickAlnGrabAvgSrcLineStart(GrabAverageLocationBase):
    bl_idname = "maplus.quickalngrabavgsrclinestart"
    bl_label = "Grab Average Global Coordinates From Selected Points"
    bl_description = (
        "Grabs average global coordinates from selected vertices in edit mode"
    )
    bl_options = {'REGISTER', 'UNDO'}
    vert_attribs_to_set = ('line_start',)
    multiply_by_world_matrix = True
    quick_op_target = "ALNSRC"


class QuickAlnGrabAvgDestLineStart(GrabAverageLocationBase):
    bl_idname = "maplus.quickalngrabavgdestlinestart"
    bl_label = "Grab Average Global Coordinates From Selected Points"
    bl_description = (
        "Grabs average global coordinates from selected vertices in edit mode"
    )
    bl_options = {'REGISTER', 'UNDO'}
    vert_attribs_to_set = ('line_start',)
    multiply_by_world_matrix = True
    quick_op_target = "ALNDEST"


class QuickAlnGrabAvgSrcLineEnd(GrabAverageLocationBase):
    bl_idname = "maplus.quickalngrabavgsrclineend"
    bl_label = "Grab Average Global Coordinates From Selected Points"
    bl_description = (
        "Grabs average global coordinates from selected vertices in edit mode"
    )
    bl_options = {'REGISTER', 'UNDO'}
    vert_attribs_to_set = ('line_end',)
    multiply_by_world_matrix = True
    quick_op_target = "ALNSRC"


class QuickAlnGrabAvgDestLineEnd(GrabAverageLocationBase):
    bl_idname = "maplus.quickalngrabavgdestlineend"
    bl_label = "Grab Average Global Coordinates From Selected Points"
    bl_description = (
        "Grabs average global coordinates from selected vertices in edit mode"
    )
    bl_options = {'REGISTER', 'UNDO'}
    vert_attribs_to_set = ('line_end',)
    multiply_by_world_matrix = True
    quick_op_target = "ALNDEST"


class QuickAxrGrabAvgSrcLineStart(GrabAverageLocationBase):
    bl_idname = "maplus.quickaxrgrabavgsrclinestart"
    bl_label = "Grab Average Global Coordinates From Selected Points"
    bl_description = (
        "Grabs average global coordinates from selected vertices in edit mode"
    )
    bl_options = {'REGISTER', 'UNDO'}
    vert_attribs_to_set = ('line_start',)
    multiply_by_world_matrix = True
    quick_op_target = "AXRSRC"


class QuickAxrGrabAvgSrcLineEnd(GrabAverageLocationBase):
    bl_idname = "maplus.quickaxrgrabavgsrclineend"
    bl_label = "Grab Average Global Coordinates From Selected Points"
    bl_description = (
        "Grabs average global coordinates from selected vertices in edit mode"
    )
    bl_options = {'REGISTER', 'UNDO'}
    vert_attribs_to_set = ('line_end',)
    multiply_by_world_matrix = True
    quick_op_target = "AXRSRC"


class QuickDsGrabAvgSrcLineStart(GrabAverageLocationBase):
    bl_idname = "maplus.quickdsgrabavgsrclinestart"
    bl_label = "Grab Average Global Coordinates From Selected Points"
    bl_description = (
        "Grabs average global coordinates from selected vertices in edit mode"
    )
    bl_options = {'REGISTER', 'UNDO'}
    vert_attribs_to_set = ('line_start',)
    multiply_by_world_matrix = True
    quick_op_target = "DSSRC"


class QuickDsGrabAvgSrcLineEnd(GrabAverageLocationBase):
    bl_idname = "maplus.quickdsgrabavgsrclineend"
    bl_label = "Grab Average Global Coordinates From Selected Points"
    bl_description = (
        "Grabs average global coordinates from selected vertices in edit mode"
    )
    bl_options = {'REGISTER', 'UNDO'}
    vert_attribs_to_set = ('line_end',)
    multiply_by_world_matrix = True
    quick_op_target = "DSSRC"


class QuickSmeGrabAvgSrcLineStart(GrabAverageLocationBase):
    bl_idname = "maplus.quicksmegrabavgsrclinestart"
    bl_label = "Grab Average Global Coordinates From Selected Points"
    bl_description = (
        "Grabs average global coordinates from selected vertices in edit mode"
    )
    bl_options = {'REGISTER', 'UNDO'}
    vert_attribs_to_set = ('line_start',)
    multiply_by_world_matrix = True
    quick_op_target = "SMESRC"


class QuickSmeGrabAvgDestLineStart(GrabAverageLocationBase):
    bl_idname = "maplus.quicksmegrabavgdestlinestart"
    bl_label = "Grab Average Global Coordinates From Selected Points"
    bl_description = (
        "Grabs average global coordinates from selected vertices in edit mode"
    )
    bl_options = {'REGISTER', 'UNDO'}
    vert_attribs_to_set = ('line_start',)
    multiply_by_world_matrix = True
    quick_op_target = "SMEDEST"


class QuickSmeGrabAvgSrcLineEnd(GrabAverageLocationBase):
    bl_idname = "maplus.quicksmegrabavgsrclineend"
    bl_label = "Grab Average Global Coordinates From Selected Points"
    bl_description = (
        "Grabs average global coordinates from selected vertices in edit mode"
    )
    bl_options = {'REGISTER', 'UNDO'}
    vert_attribs_to_set = ('line_end',)
    multiply_by_world_matrix = True
    quick_op_target = "SMESRC"


class QuickSmeGrabAvgDestLineEnd(GrabAverageLocationBase):
    bl_idname = "maplus.quicksmegrabavgdestlineend"
    bl_label = "Grab Average Global Coordinates From Selected Points"
    bl_description = (
        "Grabs average global coordinates from selected vertices in edit mode"
    )
    bl_options = {'REGISTER', 'UNDO'}
    vert_attribs_to_set = ('line_end',)
    multiply_by_world_matrix = True
    quick_op_target = "SMEDEST"


class QuickAlnSrcGrabLineStartFromActiveLocal(GrabFromGeometryBase):
    bl_idname = "maplus.quickalnsrcgrablinestartfromactivelocal"
    bl_label = "Grab Local Coordinate for Line Start From Active Point"
    bl_description = (
        "Grabs local coordinates for line start from selected vertex"
        "in edit mode"
    )
    bl_options = {'REGISTER', 'UNDO'}
    vert_attribs_to_set = ('line_start',)
    multiply_by_world_matrix = False
    quick_op_target = 'ALNSRC'


class QuickAlnSrcGrabLineStartFromActiveGlobal(GrabFromGeometryBase):
    bl_idname = "maplus.quickalnsrcgrablinestartfromactiveglobal"
    bl_label = "Grab Global Coordinate for Line Start From Active Point"
    bl_description = (
        "Grabs global coordinates for line start from selected vertex"
        "in edit mode"
    )
    bl_options = {'REGISTER', 'UNDO'}
    vert_attribs_to_set = ('line_start',)
    multiply_by_world_matrix = True
    quick_op_target = 'ALNSRC'


class QuickAlnDestGrabLineStartFromActiveLocal(GrabFromGeometryBase):
    bl_idname = "maplus.quickalndestgrablinestartfromactivelocal"
    bl_label = "Grab Local Coordinate for Line Start From Active Point"
    bl_description = (
        "Grabs local coordinates for line start from selected vertex"
        "in edit mode"
    )
    bl_options = {'REGISTER', 'UNDO'}
    vert_attribs_to_set = ('line_start',)
    multiply_by_world_matrix = False
    quick_op_target = 'ALNDEST'


class QuickAlnDestGrabLineStartFromActiveGlobal(GrabFromGeometryBase):
    bl_idname = "maplus.quickalndestgrablinestartfromactiveglobal"
    bl_label = "Grab Global Coordinate for Line Start From Active Point"
    bl_description = (
        "Grabs global coordinates for line start from selected vertex"
        "in edit mode"
    )
    bl_options = {'REGISTER', 'UNDO'}
    vert_attribs_to_set = ('line_start',)
    multiply_by_world_matrix = True
    quick_op_target = 'ALNDEST'


class QuickAxrSrcGrabLineStartFromActiveLocal(GrabFromGeometryBase):
    bl_idname = "maplus.quickaxrsrcgrablinestartfromactivelocal"
    bl_label = "Grab Local Coordinate for Line Start From Active Point"
    bl_description = (
        "Grabs local coordinates for line start from selected vertex"
        "in edit mode"
    )
    bl_options = {'REGISTER', 'UNDO'}
    vert_attribs_to_set = ('line_start',)
    multiply_by_world_matrix = False
    quick_op_target = 'AXRSRC'


class QuickAxrSrcGrabLineStartFromActiveGlobal(GrabFromGeometryBase):
    bl_idname = "maplus.quickaxrsrcgrablinestartfromactiveglobal"
    bl_label = "Grab Global Coordinate for Line Start From Active Point"
    bl_description = (
        "Grabs global coordinates for line start from selected vertex"
        "in edit mode"
    )
    bl_options = {'REGISTER', 'UNDO'}
    vert_attribs_to_set = ('line_start',)
    multiply_by_world_matrix = True
    quick_op_target = 'AXRSRC'


class QuickDsSrcGrabLineStartFromActiveLocal(GrabFromGeometryBase):
    bl_idname = "maplus.quickdssrcgrablinestartfromactivelocal"
    bl_label = "Grab Local Coordinate for Line Start From Active Point"
    bl_description = (
        "Grabs local coordinates for line start from selected vertex"
        "in edit mode"
    )
    bl_options = {'REGISTER', 'UNDO'}
    vert_attribs_to_set = ('line_start',)
    multiply_by_world_matrix = False
    quick_op_target = 'DSSRC'


class QuickDsSrcGrabLineStartFromActiveGlobal(GrabFromGeometryBase):
    bl_idname = "maplus.quickdssrcgrablinestartfromactiveglobal"
    bl_label = "Grab Global Coordinate for Line Start From Active Point"
    bl_description = (
        "Grabs global coordinates for line start from selected vertex"
        "in edit mode"
    )
    bl_options = {'REGISTER', 'UNDO'}
    vert_attribs_to_set = ('line_start',)
    multiply_by_world_matrix = True
    quick_op_target = 'DSSRC'


class QuickDsDestGrabLineStartFromActiveLocal(GrabFromGeometryBase):
    bl_idname = "maplus.quickdsdestgrablinestartfromactivelocal"
    bl_label = "Grab Local Coordinate for Line Start From Active Point"
    bl_description = (
        "Grabs local coordinates for line start from selected vertex"
        "in edit mode"
    )
    bl_options = {'REGISTER', 'UNDO'}
    vert_attribs_to_set = ('line_start',)
    multiply_by_world_matrix = False
    quick_op_target = 'DSDEST'


class QuickDsDestGrabLineStartFromActiveGlobal(GrabFromGeometryBase):
    bl_idname = "maplus.quickdsdestgrablinestartfromactiveglobal"
    bl_label = "Grab Global Coordinate for Line Start From Active Point"
    bl_description = (
        "Grabs global coordinates for line start from selected vertex"
        "in edit mode"
    )
    bl_options = {'REGISTER', 'UNDO'}
    vert_attribs_to_set = ('line_start',)
    multiply_by_world_matrix = True
    quick_op_target = 'DSDEST'


class QuickSmeSrcGrabLineStartFromActiveLocal(GrabFromGeometryBase):
    bl_idname = "maplus.quicksmesrcgrablinestartfromactivelocal"
    bl_label = "Grab Local Coordinate for Line Start From Active Point"
    bl_description = (
        "Grabs local coordinates for line start from selected vertex"
        "in edit mode"
    )
    bl_options = {'REGISTER', 'UNDO'}
    vert_attribs_to_set = ('line_start',)
    multiply_by_world_matrix = False
    quick_op_target = 'SMESRC'


class QuickSmeSrcGrabLineStartFromActiveGlobal(GrabFromGeometryBase):
    bl_idname = "maplus.quicksmesrcgrablinestartfromactiveglobal"
    bl_label = "Grab Global Coordinate for Line Start From Active Point"
    bl_description = (
        "Grabs global coordinates for line start from selected vertex"
        "in edit mode"
    )
    bl_options = {'REGISTER', 'UNDO'}
    vert_attribs_to_set = ('line_start',)
    multiply_by_world_matrix = True
    quick_op_target = 'SMESRC'


class QuickSmeDestGrabLineStartFromActiveLocal(GrabFromGeometryBase):
    bl_idname = "maplus.quicksmedestgrablinestartfromactivelocal"
    bl_label = "Grab Local Coordinate for Line Start From Active Point"
    bl_description = (
        "Grabs local coordinates for line start from selected vertex"
        "in edit mode"
    )
    bl_options = {'REGISTER', 'UNDO'}
    vert_attribs_to_set = ('line_start',)
    multiply_by_world_matrix = False
    quick_op_target = 'SMEDEST'


class QuickSmeDestGrabLineStartFromActiveGlobal(GrabFromGeometryBase):
    bl_idname = "maplus.quicksmedestgrablinestartfromactiveglobal"
    bl_label = "Grab Global Coordinate for Line Start From Active Point"
    bl_description = (
        "Grabs global coordinates for line start from selected vertex"
        "in edit mode"
    )
    bl_options = {'REGISTER', 'UNDO'}
    vert_attribs_to_set = ('line_start',)
    multiply_by_world_matrix = True
    quick_op_target = 'SMEDEST'


class SendLineStartToCursor(SendCoordToCursorBase):
    bl_idname = "maplus.sendlinestarttocursor"
    bl_label = "Sends Line Start to Cursor"
    bl_description = "Sends Line Start Coordinates to 3D Cursor"
    bl_options = {'REGISTER', 'UNDO'}
    source_coord_attrib = 'line_start'


class QuickAlnSrcSendLineStartToCursor(SendCoordToCursorBase):
    bl_idname = "maplus.quickalnsrcsendlinestarttocursor"
    bl_label = "Sends Line Start to Cursor"
    bl_description = "Sends Line Start Coordinates to 3D Cursor"
    bl_options = {'REGISTER', 'UNDO'}
    source_coord_attrib = 'line_start'
    quick_op_target = 'ALNSRC'


class QuickAlnDestSendLineStartToCursor(SendCoordToCursorBase):
    bl_idname = "maplus.quickalndestsendlinestarttocursor"
    bl_label = "Sends Line Start to Cursor"
    bl_description = "Sends Line Start Coordinates to 3D Cursor"
    bl_options = {'REGISTER', 'UNDO'}
    source_coord_attrib = 'line_start'
    quick_op_target = 'ALNDEST'


class QuickAxrSrcSendLineStartToCursor(SendCoordToCursorBase):
    bl_idname = "maplus.quickaxrsrcsendlinestarttocursor"
    bl_label = "Sends Line Start to Cursor"
    bl_description = "Sends Line Start Coordinates to 3D Cursor"
    bl_options = {'REGISTER', 'UNDO'}
    source_coord_attrib = 'line_start'
    quick_op_target = 'AXRSRC'


class QuickDsSrcSendLineStartToCursor(SendCoordToCursorBase):
    bl_idname = "maplus.quickdssrcsendlinestarttocursor"
    bl_label = "Sends Line Start to Cursor"
    bl_description = "Sends Line Start Coordinates to 3D Cursor"
    bl_options = {'REGISTER', 'UNDO'}
    source_coord_attrib = 'line_start'
    quick_op_target = 'DSSRC'


class QuickDsDestSendLineStartToCursor(SendCoordToCursorBase):
    bl_idname = "maplus.quickdsdestsendlinestarttocursor"
    bl_label = "Sends Line Start to Cursor"
    bl_description = "Sends Line Start Coordinates to 3D Cursor"
    bl_options = {'REGISTER', 'UNDO'}
    source_coord_attrib = 'line_start'
    quick_op_target = 'DSDEST'


class QuickSmeSrcSendLineStartToCursor(SendCoordToCursorBase):
    bl_idname = "maplus.quicksmesrcsendlinestarttocursor"
    bl_label = "Sends Line Start to Cursor"
    bl_description = "Sends Line Start Coordinates to 3D Cursor"
    bl_options = {'REGISTER', 'UNDO'}
    source_coord_attrib = 'line_start'
    quick_op_target = 'SMESRC'


class QuickSmeDestSendLineStartToCursor(SendCoordToCursorBase):
    bl_idname = "maplus.quicksmedestsendlinestarttocursor"
    bl_label = "Sends Line Start to Cursor"
    bl_description = "Sends Line Start Coordinates to 3D Cursor"
    bl_options = {'REGISTER', 'UNDO'}
    source_coord_attrib = 'line_start'
    quick_op_target = 'SMEDEST'


class GrabLineEndFromCursor(GrabFromCursorBase):
    bl_idname = "maplus.grablineendfromcursor"
    bl_label = "Grab From Cursor"
    bl_description = "Grabs coordinates from 3D cursor"
    bl_options = {'REGISTER', 'UNDO'}
    vert_attrib_to_set = 'line_end'


class QuickAlnSrcGrabLineEndFromCursor(GrabFromCursorBase):
    bl_idname = "maplus.quickalnsrcgrablineendfromcursor"
    bl_label = "Grab From Cursor"
    bl_description = "Grabs coordinates from 3D cursor"
    bl_options = {'REGISTER', 'UNDO'}
    vert_attrib_to_set = 'line_end'
    quick_op_target = 'ALNSRC'


class QuickAlnDestGrabLineEndFromCursor(GrabFromCursorBase):
    bl_idname = "maplus.quickalndestgrablineendfromcursor"
    bl_label = "Grab From Cursor"
    bl_description = "Grabs coordinates from 3D cursor"
    bl_options = {'REGISTER', 'UNDO'}
    vert_attrib_to_set = 'line_end'
    quick_op_target = 'ALNDEST'


class QuickAxrSrcGrabLineEndFromCursor(GrabFromCursorBase):
    bl_idname = "maplus.quickaxrsrcgrablineendfromcursor"
    bl_label = "Grab From Cursor"
    bl_description = "Grabs coordinates from 3D cursor"
    bl_options = {'REGISTER', 'UNDO'}
    vert_attrib_to_set = 'line_end'
    quick_op_target = 'AXRSRC'


class QuickDsSrcGrabLineEndFromCursor(GrabFromCursorBase):
    bl_idname = "maplus.quickdssrcgrablineendfromcursor"
    bl_label = "Grab From Cursor"
    bl_description = "Grabs coordinates from 3D cursor"
    bl_options = {'REGISTER', 'UNDO'}
    vert_attrib_to_set = 'line_end'
    quick_op_target = 'DSSRC'


class QuickDsDestGrabLineEndFromCursor(GrabFromCursorBase):
    bl_idname = "maplus.quickdsdestgrablineendfromcursor"
    bl_label = "Grab From Cursor"
    bl_description = "Grabs coordinates from 3D cursor"
    bl_options = {'REGISTER', 'UNDO'}
    vert_attrib_to_set = 'line_end'
    quick_op_target = 'DSDEST'


class QuickSmeSrcGrabLineEndFromCursor(GrabFromCursorBase):
    bl_idname = "maplus.quicksmesrcgrablineendfromcursor"
    bl_label = "Grab Line End From Cursor"
    bl_description = "Grabs line end coordinates from the 3D cursor"
    bl_options = {'REGISTER', 'UNDO'}
    vert_attrib_to_set = 'line_end'
    quick_op_target = 'SMESRC'


class QuickSmeDestGrabLineEndFromCursor(GrabFromCursorBase):
    bl_idname = "maplus.quicksmedestgrablineendfromcursor"
    bl_label = "Grab Line End From Cursor"
    bl_description = "Grabs line end coordinates from the 3D cursor"
    bl_options = {'REGISTER', 'UNDO'}
    vert_attrib_to_set = 'line_end'
    quick_op_target = 'SMEDEST'


class GrabLineEndFromActiveLocal(GrabFromGeometryBase):
    bl_idname = "maplus.grablineendfromactivelocal"
    bl_label = "Grab From Active Point"
    bl_description = "Grabs coordinates from selected vertex in edit mode"
    bl_options = {'REGISTER', 'UNDO'}
    vert_attribs_to_set = ('line_end',)
    multiply_by_world_matrix = False


class GrabLineEndFromActiveGlobal(GrabFromGeometryBase):
    bl_idname = "maplus.grablineendfromactiveglobal"
    bl_label = "Grab Global Coordinates From Active Point"
    bl_description = (
        "Grabs global coordinates from selected vertex in edit mode"
    )
    bl_options = {'REGISTER', 'UNDO'}
    vert_attribs_to_set = ('line_end',)
    multiply_by_world_matrix = True


class QuickAlnSrcGrabLineEndFromActiveLocal(GrabFromGeometryBase):
    bl_idname = "maplus.quickalnsrcgrablineendfromactivelocal"
    bl_label = "Grab Local Coordinate for Line End From Active Point"
    bl_description = (
        "Grabs local coordinates for line end from selected vertex"
        "in edit mode"
    )
    bl_options = {'REGISTER', 'UNDO'}
    vert_attribs_to_set = ('line_end',)
    multiply_by_world_matrix = False
    quick_op_target = 'ALNSRC'


class QuickAlnSrcGrabLineEndFromActiveGlobal(GrabFromGeometryBase):
    bl_idname = "maplus.quickalnsrcgrablineendfromactiveglobal"
    bl_label = "Grab Global Coordinate for Line End From Active Point"
    bl_description = (
        "Grabs global coordinates for line end from selected vertex"
        "in edit mode"
    )
    bl_options = {'REGISTER', 'UNDO'}
    vert_attribs_to_set = ('line_end',)
    multiply_by_world_matrix = True
    quick_op_target = 'ALNSRC'


class QuickAlnDestGrabLineEndFromActiveLocal(GrabFromGeometryBase):
    bl_idname = "maplus.quickalndestgrablineendfromactivelocal"
    bl_label = "Grab Local Coordinate for Line End From Active Point"
    bl_description = (
        "Grabs local coordinates for line end from selected vertex"
        "in edit mode"
    )
    bl_options = {'REGISTER', 'UNDO'}
    vert_attribs_to_set = ('line_end',)
    multiply_by_world_matrix = False
    quick_op_target = 'ALNDEST'


class QuickAlnDestGrabLineEndFromActiveGlobal(GrabFromGeometryBase):
    bl_idname = "maplus.quickalndestgrablineendfromactiveglobal"
    bl_label = "Grab Global Coordinate for Line End From Active Point"
    bl_description = (
        "Grabs global coordinates for line end from selected vertex"
        "in edit mode"
    )
    bl_options = {'REGISTER', 'UNDO'}
    vert_attribs_to_set = ('line_end',)
    multiply_by_world_matrix = True
    quick_op_target = 'ALNDEST'


class QuickAxrSrcGrabLineEndFromActiveGlobal(GrabFromGeometryBase):
    bl_idname = "maplus.quickaxrsrcgrablineendfromactiveglobal"
    bl_label = "Grab Global Coordinate for Line End From Active Point"
    bl_description = (
        "Grabs global coordinates for line end from selected vertex"
        "in edit mode"
    )
    bl_options = {'REGISTER', 'UNDO'}
    vert_attribs_to_set = ('line_end',)
    multiply_by_world_matrix = True
    quick_op_target = 'AXRSRC'


class QuickAxrSrcGrabLineEndFromActiveLocal(GrabFromGeometryBase):
    bl_idname = "maplus.quickaxrsrcgrablineendfromactivelocal"
    bl_label = "Grab Local Coordinate for Line End From Active Point"
    bl_description = (
        "Grabs local coordinates for line end from selected vertex"
        "in edit mode"
    )
    bl_options = {'REGISTER', 'UNDO'}
    vert_attribs_to_set = ('line_end',)
    multiply_by_world_matrix = False
    quick_op_target = 'AXRSRC'


class QuickDsSrcGrabLineEndFromActiveLocal(GrabFromGeometryBase):
    bl_idname = "maplus.quickdssrcgrablineendfromactivelocal"
    bl_label = "Grab Local Coordinate for Line End From Active Point"
    bl_description = (
        "Grabs local coordinates for line end from selected vertex"
        "in edit mode"
    )
    bl_options = {'REGISTER', 'UNDO'}
    vert_attribs_to_set = ('line_end',)
    multiply_by_world_matrix = False
    quick_op_target = 'DSSRC'


class QuickDsSrcGrabLineEndFromActiveGlobal(GrabFromGeometryBase):
    bl_idname = "maplus.quickdssrcgrablineendfromactiveglobal"
    bl_label = "Grab Global Coordinate for Line End From Active Point"
    bl_description = (
        "Grabs global coordinates for line end from selected vertex"
        "in edit mode"
    )
    bl_options = {'REGISTER', 'UNDO'}
    vert_attribs_to_set = ('line_end',)
    multiply_by_world_matrix = True
    quick_op_target = 'DSSRC'


class QuickDsDestGrabLineEndFromActiveLocal(GrabFromGeometryBase):
    bl_idname = "maplus.quickdsdestgrablineendfromactivelocal"
    bl_label = "Grab Local Coordinate for Line End From Active Point"
    bl_description = (
        "Grabs local coordinates for line end from selected vertex"
        "in edit mode"
    )
    bl_options = {'REGISTER', 'UNDO'}
    vert_attribs_to_set = ('line_end',)
    multiply_by_world_matrix = False
    quick_op_target = 'DSDEST'


class QuickDsDestGrabLineEndFromActiveGlobal(GrabFromGeometryBase):
    bl_idname = "maplus.quickdsdestgrablineendfromactiveglobal"
    bl_label = "Grab Global Coordinate for Line End From Active Point"
    bl_description = (
        "Grabs global coordinates for line end from selected vertex"
        "in edit mode"
    )
    bl_options = {'REGISTER', 'UNDO'}
    vert_attribs_to_set = ('line_end',)
    multiply_by_world_matrix = True
    quick_op_target = 'DSDEST'


class QuickSmeSrcGrabLineEndFromActiveLocal(GrabFromGeometryBase):
    bl_idname = "maplus.quicksmesrcgrablineendfromactivelocal"
    bl_label = "Grab Local Coordinate for Line End From Active Point"
    bl_description = (
        "Grabs local coordinates for line end from selected vertex"
        "in edit mode"
    )
    bl_options = {'REGISTER', 'UNDO'}
    vert_attribs_to_set = ('line_end',)
    multiply_by_world_matrix = False
    quick_op_target = 'SMESRC'


class QuickSmeSrcGrabLineEndFromActiveGlobal(GrabFromGeometryBase):
    bl_idname = "maplus.quicksmesrcgrablineendfromactiveglobal"
    bl_label = "Grab Global Coordinate for Line End From Active Point"
    bl_description = (
        "Grabs global coordinates for line end from selected vertex"
        "in edit mode"
    )
    bl_options = {'REGISTER', 'UNDO'}
    vert_attribs_to_set = ('line_end',)
    multiply_by_world_matrix = True
    quick_op_target = 'SMESRC'


class QuickSmeDestGrabLineEndFromActiveLocal(GrabFromGeometryBase):
    bl_idname = "maplus.quicksmedestgrablineendfromactivelocal"
    bl_label = "Grab Local Coordinate for Line End From Active Point"
    bl_description = (
        "Grabs local coordinates for line end from selected vertex"
        "in edit mode"
    )
    bl_options = {'REGISTER', 'UNDO'}
    vert_attribs_to_set = ('line_end',)
    multiply_by_world_matrix = False
    quick_op_target = 'SMEDEST'


class QuickSmeDestGrabLineEndFromActiveGlobal(GrabFromGeometryBase):
    bl_idname = "maplus.quicksmedestgrablineendfromactiveglobal"
    bl_label = "Grab Global Coordinate for Line End From Active Point"
    bl_description = (
        "Grabs global coordinates for line end from selected vertex"
        "in edit mode"
    )
    bl_options = {'REGISTER', 'UNDO'}
    vert_attribs_to_set = ('line_end',)
    multiply_by_world_matrix = True
    quick_op_target = 'SMEDEST'


class SendLineEndToCursor(SendCoordToCursorBase):
    bl_idname = "maplus.sendlineendtocursor"
    bl_label = "Sends Line End to Cursor"
    bl_description = "Sends Line End Coordinates to 3D Cursor"
    bl_options = {'REGISTER', 'UNDO'}
    source_coord_attrib = 'line_end'


class QuickAlnSrcSendLineEndToCursor(SendCoordToCursorBase):
    bl_idname = "maplus.quickalnsrcsendlineendtocursor"
    bl_label = "Sends Line End to Cursor"
    bl_description = "Sends Line End Coordinates to 3D Cursor"
    bl_options = {'REGISTER', 'UNDO'}
    source_coord_attrib = 'line_end'
    quick_op_target = 'ALNSRC'


class QuickAlnDestSendLineEndToCursor(SendCoordToCursorBase):
    bl_idname = "maplus.quickalndestsendlineendtocursor"
    bl_label = "Sends Line End to Cursor"
    bl_description = "Sends Line End Coordinates to 3D Cursor"
    bl_options = {'REGISTER', 'UNDO'}
    source_coord_attrib = 'line_end'
    quick_op_target = 'ALNDEST'


class QuickAxrSrcSendLineEndToCursor(SendCoordToCursorBase):
    bl_idname = "maplus.quickaxrsrcsendlineendtocursor"
    bl_label = "Sends Line End to Cursor"
    bl_description = "Sends Line End Coordinates to 3D Cursor"
    bl_options = {'REGISTER', 'UNDO'}
    source_coord_attrib = 'line_end'
    quick_op_target = 'AXRSRC'


class QuickDsSrcSendLineEndToCursor(SendCoordToCursorBase):
    bl_idname = "maplus.quickdssrcsendlineendtocursor"
    bl_label = "Sends Line End to Cursor"
    bl_description = "Sends Line End Coordinates to 3D Cursor"
    bl_options = {'REGISTER', 'UNDO'}
    source_coord_attrib = 'line_end'
    quick_op_target = 'DSSRC'


class QuickDsDestSendLineEndToCursor(SendCoordToCursorBase):
    bl_idname = "maplus.quickdsdestsendlineendtocursor"
    bl_label = "Sends Line End to Cursor"
    bl_description = "Sends Line End Coordinates to 3D Cursor"
    bl_options = {'REGISTER', 'UNDO'}
    source_coord_attrib = 'line_end'
    quick_op_target = 'DSDEST'


class QuickSmeSrcSendLineEndToCursor(SendCoordToCursorBase):
    bl_idname = "maplus.quicksmesrcsendlineendtocursor"
    bl_label = "Sends Line End to Cursor"
    bl_description = "Sends Line End Coordinates to 3D Cursor"
    bl_options = {'REGISTER', 'UNDO'}
    source_coord_attrib = 'line_end'
    quick_op_target = 'SMESRC'


class QuickSmeDestSendLineEndToCursor(SendCoordToCursorBase):
    bl_idname = "maplus.quicksmedestsendlineendtocursor"
    bl_label = "Sends Line End to Cursor"
    bl_description = "Sends Line End Coordinates to 3D Cursor"
    bl_options = {'REGISTER', 'UNDO'}
    source_coord_attrib = 'line_end'
    quick_op_target = 'SMEDEST'


class GrabAllVertsLineLocal(GrabFromGeometryBase):
    bl_idname = "maplus.graballvertslinelocal"
    bl_label = "Grab Line from Selected Verts"
    bl_description = (
        "Grabs line coordinates from selected vertices in edit mode"
        )
    bl_options = {'REGISTER', 'UNDO'}
    vert_attribs_to_set = ('line_start', 'line_end')
    multiply_by_world_matrix = False


class GrabAllVertsLineGlobal(GrabFromGeometryBase):
    bl_idname = "maplus.graballvertslineglobal"
    bl_label = "Grab Line from Selected Verts"
    bl_description = (
        "Grabs line coordinates from selected vertices in edit mode"
    )
    bl_options = {'REGISTER', 'UNDO'}
    vert_attribs_to_set = ('line_start', 'line_end')
    multiply_by_world_matrix = True


class QuickAlnGrabNormalSrc(GrabNormalBase):
    bl_idname = "maplus.quickalngrabnormalsrc"
    bl_label = "Grab Normal Coords from Selected Face"
    bl_description = (
        "Grabs normal coordinates from selected face in edit mode"
    )
    bl_options = {'REGISTER', 'UNDO'}
    vert_attribs_to_set = ('line_start', 'line_end')
    multiply_by_world_matrix = True
    quick_op_target = "ALNSRC"


class QuickAlnGrabNormalDest(GrabNormalBase):
    bl_idname = "maplus.quickalngrabnormaldest"
    bl_label = "Grab Normal Coords from Selected Face"
    bl_description = (
        "Grabs normal coordinates from selected face in edit mode"
    )
    bl_options = {'REGISTER', 'UNDO'}
    vert_attribs_to_set = ('line_start', 'line_end')
    multiply_by_world_matrix = True
    quick_op_target = "ALNDEST"


class QuickAxrGrabNormalSrc(GrabNormalBase):
    bl_idname = "maplus.quickaxrgrabnormalsrc"
    bl_label = "Grab Normal Coords from Selected Face"
    bl_description = (
        "Grabs normal coordinates from selected face in edit mode"
    )
    bl_options = {'REGISTER', 'UNDO'}
    vert_attribs_to_set = ('line_start', 'line_end')
    multiply_by_world_matrix = True
    quick_op_target = "AXRSRC"


class QuickDsGrabNormalSrc(GrabNormalBase):
    bl_idname = "maplus.quickdsgrabnormalsrc"
    bl_label = "Grab Normal Coords from Selected Face"
    bl_description = (
        "Grabs normal coordinates from selected face in edit mode"
    )
    bl_options = {'REGISTER', 'UNDO'}
    vert_attribs_to_set = ('line_start', 'line_end')
    multiply_by_world_matrix = True
    quick_op_target = "DSSRC"


class QuickSmeGrabNormalSrc(GrabNormalBase):
    bl_idname = "maplus.quicksmegrabnormalsrc"
    bl_label = "Grab Normal Coords from Selected Face"
    bl_description = (
        "Grabs normal coordinates from selected face in edit mode"
    )
    bl_options = {'REGISTER', 'UNDO'}
    vert_attribs_to_set = ('line_start', 'line_end')
    multiply_by_world_matrix = True
    quick_op_target = "SMESRC"


class QuickSmeGrabNormalDest(GrabNormalBase):
    bl_idname = "maplus.quicksmegrabnormaldest"
    bl_label = "Grab Normal Coords from Selected Face"
    bl_description = (
        "Grabs normal coordinates from selected face in edit mode"
    )
    bl_options = {'REGISTER', 'UNDO'}
    vert_attribs_to_set = ('line_start', 'line_end')
    multiply_by_world_matrix = True
    quick_op_target = "SMEDEST"


class QuickAlignLinesGrabSrc(GrabFromGeometryBase):
    bl_idname = "maplus.quickalignlinesgrabsrc"
    bl_label = "Grab Line from Selected Verts"
    bl_description = (
        "Grabs line coordinates from selected vertices in edit mode"
    )
    bl_options = {'REGISTER', 'UNDO'}
    vert_attribs_to_set = ('line_start', 'line_end')
    multiply_by_world_matrix = True
    quick_op_target = "ALNSRC"


class QuickAlignLinesGrabSrcLoc(GrabFromGeometryBase):
    bl_idname = "maplus.quickalignlinesgrabsrcloc"
    bl_label = "Grab Line from Selected Verts"
    bl_description = (
        "Grabs line coordinates from selected vertices in edit mode"
    )
    bl_options = {'REGISTER', 'UNDO'}
    vert_attribs_to_set = ('line_start', 'line_end')
    multiply_by_world_matrix = False
    quick_op_target = "ALNSRC"


class QuickAlignLinesGrabDest(GrabFromGeometryBase):
    bl_idname = "maplus.quickalignlinesgrabdest"
    bl_label = "Grab Line from Selected Verts"
    bl_description = (
        "Grabs line coordinates from selected vertices in edit mode"
    )
    bl_options = {'REGISTER', 'UNDO'}
    vert_attribs_to_set = ('line_start', 'line_end')
    multiply_by_world_matrix = True
    quick_op_target = "ALNDEST"


class QuickAlignLinesGrabDestLoc(GrabFromGeometryBase):
    bl_idname = "maplus.quickalignlinesgrabdestloc"
    bl_label = "Grab Line from Selected Verts"
    bl_description = (
        "Grabs line coordinates from selected vertices in edit mode"
    )
    bl_options = {'REGISTER', 'UNDO'}
    vert_attribs_to_set = ('line_start', 'line_end')
    multiply_by_world_matrix = False
    quick_op_target = "ALNDEST"


class QuickScaleMatchEdgeGrabSrc(GrabFromGeometryBase):
    bl_idname = "maplus.quickscalematchedgegrabsrc"
    bl_label = "Grab Line from Selected Verts"
    bl_description = (
        "Grabs line coordinates from selected vertices in edit mode"
    )
    bl_options = {'REGISTER', 'UNDO'}
    vert_attribs_to_set = ('line_start', 'line_end')
    multiply_by_world_matrix = True
    quick_op_target = "SMESRC"


class QuickScaleMatchEdgeGrabSrcLoc(GrabFromGeometryBase):
    bl_idname = "maplus.quickscalematchedgegrabsrcloc"
    bl_label = "Grab Line from Selected Verts"
    bl_description = (
        "Grabs line coordinates from selected vertices in edit mode"
    )
    bl_options = {'REGISTER', 'UNDO'}
    vert_attribs_to_set = ('line_start', 'line_end')
    multiply_by_world_matrix = False
    quick_op_target = "SMESRC"


class QuickScaleMatchEdgeGrabDest(GrabFromGeometryBase):
    bl_idname = "maplus.quickscalematchedgegrabdest"
    bl_label = "Grab Line from Selected Verts"
    bl_description = (
        "Grabs line coordinates from selected vertices in edit mode"
    )
    bl_options = {'REGISTER', 'UNDO'}
    vert_attribs_to_set = ('line_start', 'line_end')
    multiply_by_world_matrix = True
    quick_op_target = "SMEDEST"


class QuickScaleMatchEdgeGrabDestLoc(GrabFromGeometryBase):
    bl_idname = "maplus.quickscalematchedgegrabdestloc"
    bl_label = "Grab Line from Selected Verts"
    bl_description = (
        "Grabs line coordinates from selected vertices in edit mode"
    )
    bl_options = {'REGISTER', 'UNDO'}
    vert_attribs_to_set = ('line_start', 'line_end')
    multiply_by_world_matrix = False
    quick_op_target = "SMEDEST"


class QuickAxisRotateGrabSrc(GrabFromGeometryBase):
    bl_idname = "maplus.quickaxisrotategrabsrc"
    bl_label = "Grab Line from Selected Verts"
    bl_description = (
        "Grabs line coordinates from selected vertices in edit mode"
    )
    bl_options = {'REGISTER', 'UNDO'}
    vert_attribs_to_set = ('line_start', 'line_end')
    multiply_by_world_matrix = True
    quick_op_target = "AXRSRC"


class QuickAxisRotateGrabSrcLoc(GrabFromGeometryBase):
    bl_idname = "maplus.quickaxisrotategrabsrcloc"
    bl_label = "Grab Line from Selected Verts"
    bl_description = (
        "Grabs line coordinates from selected vertices in edit mode"
    )
    bl_options = {'REGISTER', 'UNDO'}
    vert_attribs_to_set = ('line_start', 'line_end')
    multiply_by_world_matrix = False
    quick_op_target = "AXRSRC"


class QuickDirectionalSlideGrabSrc(GrabFromGeometryBase):
    bl_idname = "maplus.quickdirectionalslidegrabsrc"
    bl_label = "Grab Line from Selected Verts"
    bl_description = (
        "Grabs line coordinates from selected vertices in edit mode"
    )
    bl_options = {'REGISTER', 'UNDO'}
    vert_attribs_to_set = ('line_start', 'line_end')
    multiply_by_world_matrix = True
    quick_op_target = "DSSRC"


class QuickDirectionalSlideGrabSrcLoc(GrabFromGeometryBase):
    bl_idname = "maplus.quickdirectionalslidegrabsrcloc"
    bl_label = "Grab Line from Selected Verts"
    bl_description = (
        "Grabs line coordinates from selected vertices in edit mode"
    )
    bl_options = {'REGISTER', 'UNDO'}
    vert_attribs_to_set = ('line_start', 'line_end')
    multiply_by_world_matrix = False
    quick_op_target = "DSSRC"


class GrabPlaneAFromCursor(GrabFromCursorBase):
    bl_idname = "maplus.grabplaneafromcursor"
    bl_label = "Grab From Cursor"
    bl_description = "Grabs coordinates from 3D cursor"
    bl_options = {'REGISTER', 'UNDO'}
    vert_attrib_to_set = 'plane_pt_a'


class QuickAplSrcGrabPlaneAFromCursor(GrabFromCursorBase):
    bl_idname = "maplus.quickaplsrcgrabplaneafromcursor"
    bl_label = "Grab From Cursor"
    bl_description = "Grabs coordinates from 3D cursor"
    bl_options = {'REGISTER', 'UNDO'}
    vert_attrib_to_set = 'plane_pt_a'
    quick_op_target = 'APLSRC'


class QuickAplDestGrabPlaneAFromCursor(GrabFromCursorBase):
    bl_idname = "maplus.quickapldestgrabplaneafromcursor"
    bl_label = "Grab From Cursor"
    bl_description = "Grabs coordinates from 3D cursor"
    bl_options = {'REGISTER', 'UNDO'}
    vert_attrib_to_set = 'plane_pt_a'
    quick_op_target = 'APLDEST'


class GrabPlaneAFromActiveLocal(GrabFromGeometryBase):
    bl_idname = "maplus.grabplaneafromactivelocal"
    bl_label = "Grab Local Coordinates From Active Point"
    bl_description = (
        "Grabs local coordinates from selected vertex in edit mode"
    )
    bl_options = {'REGISTER', 'UNDO'}
    vert_attribs_to_set = ('plane_pt_a',)
    multiply_by_world_matrix = False


class GrabPlaneAFromActiveGlobal(GrabFromGeometryBase):
    bl_idname = "maplus.grabplaneafromactiveglobal"
    bl_label = "Grab Global Coordinates From Active Point"
    bl_description = (
        "Grabs global coordinates from selected vertex in edit mode"
    )
    bl_options = {'REGISTER', 'UNDO'}
    vert_attribs_to_set = ('plane_pt_a',)
    multiply_by_world_matrix = True


class QuickAplGrabAvgSrcPlaneA(GrabAverageLocationBase):
    bl_idname = "maplus.quickaplgrabavgsrcplanea"
    bl_label = "Grab Average Global Coordinates From Selected Points"
    bl_description = (
        "Grabs average global coordinates from selected vertices in edit mode"
    )
    bl_options = {'REGISTER', 'UNDO'}
    vert_attribs_to_set = ('plane_pt_a',)
    multiply_by_world_matrix = True
    quick_op_target = "APLSRC"


class QuickAplGrabAvgDestPlaneA(GrabAverageLocationBase):
    bl_idname = "maplus.quickaplgrabavgdestplanea"
    bl_label = "Grab Average Global Coordinates From Selected Points"
    bl_description = (
        "Grabs average global coordinates from selected vertices in edit mode"
    )
    bl_options = {'REGISTER', 'UNDO'}
    vert_attribs_to_set = ('plane_pt_a',)
    multiply_by_world_matrix = True
    quick_op_target = "APLDEST"


class QuickAplSrcGrabPlaneAFromActiveLocal(GrabFromGeometryBase):
    bl_idname = "maplus.quickaplsrcgrabplaneafromactivelocal"
    bl_label = "Grab Local Coordinates From Active Point"
    bl_description = (
        "Grabs local coordinates from selected vertex in edit mode"
    )
    bl_options = {'REGISTER', 'UNDO'}
    vert_attribs_to_set = ('plane_pt_a',)
    multiply_by_world_matrix = False
    quick_op_target = 'APLSRC'


class QuickAplSrcGrabPlaneAFromActiveGlobal(GrabFromGeometryBase):
    bl_idname = "maplus.quickaplsrcgrabplaneafromactiveglobal"
    bl_label = "Grab Global Coordinates From Active Point"
    bl_description = (
        "Grabs global coordinates from selected vertex in edit mode"
    )
    bl_options = {'REGISTER', 'UNDO'}
    vert_attribs_to_set = ('plane_pt_a',)
    multiply_by_world_matrix = True
    quick_op_target = 'APLSRC'


class QuickAplDestGrabPlaneAFromActiveLocal(GrabFromGeometryBase):
    bl_idname = "maplus.quickapldestgrabplaneafromactivelocal"
    bl_label = "Grab Local Coordinates From Active Point"
    bl_description = (
        "Grabs local coordinates from selected vertex in edit mode"
    )
    bl_options = {'REGISTER', 'UNDO'}
    vert_attribs_to_set = ('plane_pt_a',)
    multiply_by_world_matrix = False
    quick_op_target = 'APLDEST'


class QuickAplDestGrabPlaneAFromActiveGlobal(GrabFromGeometryBase):
    bl_idname = "maplus.quickapldestgrabplaneafromactiveglobal"
    bl_label = "Grab Global Coordinates From Active Point"
    bl_description = (
        "Grabs global coordinates from selected vertex in edit mode"
    )
    bl_options = {'REGISTER', 'UNDO'}
    vert_attribs_to_set = ('plane_pt_a',)
    multiply_by_world_matrix = True
    quick_op_target = 'APLDEST'


class SendPlaneAToCursor(SendCoordToCursorBase):
    bl_idname = "maplus.sendplaneatocursor"
    bl_label = "Sends Plane Point A to Cursor"
    bl_description = "Sends Plane Point A Coordinates to 3D Cursor"
    bl_options = {'REGISTER', 'UNDO'}
    source_coord_attrib = 'plane_pt_a'


class QuickAplSrcSendPlaneAToCursor(SendCoordToCursorBase):
    bl_idname = "maplus.quickaplsrcsendplaneatocursor"
    bl_label = "Sends Plane Point A to Cursor"
    bl_description = "Sends Plane Point A Coordinates to 3D Cursor"
    bl_options = {'REGISTER', 'UNDO'}
    source_coord_attrib = 'plane_pt_a'
    quick_op_target = 'APLSRC'


class QuickAplDestSendPlaneAToCursor(SendCoordToCursorBase):
    bl_idname = "maplus.quickapldestsendplaneatocursor"
    bl_label = "Sends Plane Point A to Cursor"
    bl_description = "Sends Plane Point A Coordinates to 3D Cursor"
    bl_options = {'REGISTER', 'UNDO'}
    source_coord_attrib = 'plane_pt_a'
    quick_op_target = 'APLDEST'


class GrabPlaneBFromCursor(GrabFromCursorBase):
    bl_idname = "maplus.grabplanebfromcursor"
    bl_label = "Grab From Cursor"
    bl_description = "Grabs coordinates from 3D cursor"
    bl_options = {'REGISTER', 'UNDO'}
    vert_attrib_to_set = 'plane_pt_b'


class QuickAplSrcGrabPlaneBFromCursor(GrabFromCursorBase):
    bl_idname = "maplus.quickaplsrcgrabplanebfromcursor"
    bl_label = "Grab From Cursor"
    bl_description = "Grabs coordinates from 3D cursor"
    bl_options = {'REGISTER', 'UNDO'}
    vert_attrib_to_set = 'plane_pt_b'
    quick_op_target = 'APLSRC'


class QuickAplDestGrabPlaneBFromCursor(GrabFromCursorBase):
    bl_idname = "maplus.quickapldestgrabplanebfromcursor"
    bl_label = "Grab From Cursor"
    bl_description = "Grabs coordinates from 3D cursor"
    bl_options = {'REGISTER', 'UNDO'}
    vert_attrib_to_set = 'plane_pt_b'
    quick_op_target = 'APLDEST'


class GrabPlaneBFromActiveLocal(GrabFromGeometryBase):
    bl_idname = "maplus.grabplanebfromactivelocal"
    bl_label = "Grab Local Coordinates From Active Point"
    bl_description = (
        "Grabs local coordinates from selected vertex in edit mode"
    )
    bl_options = {'REGISTER', 'UNDO'}
    vert_attribs_to_set = ('plane_pt_b',)
    multiply_by_world_matrix = False


class GrabPlaneBFromActiveGlobal(GrabFromGeometryBase):
    bl_idname = "maplus.grabplanebfromactiveglobal"
    bl_label = "Grab Global Coordinates From Active Point"
    bl_description = (
        "Grabs global coordinates from selected vertex in edit mode"
    )
    bl_options = {'REGISTER', 'UNDO'}
    vert_attribs_to_set = ('plane_pt_b',)
    multiply_by_world_matrix = True


class QuickAplGrabAvgSrcPlaneB(GrabAverageLocationBase):
    bl_idname = "maplus.quickaplgrabavgsrcplaneb"
    bl_label = "Grab Average Global Coordinates From Selected Points"
    bl_description = (
        "Grabs average global coordinates from selected vertices in edit mode"
    )
    bl_options = {'REGISTER', 'UNDO'}
    vert_attribs_to_set = ('plane_pt_b',)
    multiply_by_world_matrix = True
    quick_op_target = "APLSRC"


class QuickAplGrabAvgDestPlaneB(GrabAverageLocationBase):
    bl_idname = "maplus.quickaplgrabavgdestplaneb"
    bl_label = "Grab Average Global Coordinates From Selected Points"
    bl_description = (
        "Grabs average global coordinates from selected vertices in edit mode"
    )
    bl_options = {'REGISTER', 'UNDO'}
    vert_attribs_to_set = ('plane_pt_b',)
    multiply_by_world_matrix = True
    quick_op_target = "APLDEST"


class QuickAplSrcGrabPlaneBFromActiveLocal(GrabFromGeometryBase):
    bl_idname = "maplus.quickaplsrcgrabplanebfromactivelocal"
    bl_label = "Grab Local Coordinates From Active Point"
    bl_description = (
        "Grabs local coordinates from selected vertex in edit mode"
    )
    bl_options = {'REGISTER', 'UNDO'}
    vert_attribs_to_set = ('plane_pt_b',)
    multiply_by_world_matrix = False
    quick_op_target = 'APLSRC'


class QuickAplSrcGrabPlaneBFromActiveGlobal(GrabFromGeometryBase):
    bl_idname = "maplus.quickaplsrcgrabplanebfromactiveglobal"
    bl_label = "Grab Global Coordinates From Active Point"
    bl_description = (
        "Grabs global coordinates from selected vertex in edit mode"
    )
    bl_options = {'REGISTER', 'UNDO'}
    vert_attribs_to_set = ('plane_pt_b',)
    multiply_by_world_matrix = True
    quick_op_target = 'APLSRC'


class QuickAplDestGrabPlaneBFromActiveLocal(GrabFromGeometryBase):
    bl_idname = "maplus.quickapldestgrabplanebfromactivelocal"
    bl_label = "Grab Local Coordinates From Active Point"
    bl_description = (
        "Grabs local coordinates from selected vertex in edit mode"
    )
    bl_options = {'REGISTER', 'UNDO'}
    vert_attribs_to_set = ('plane_pt_b',)
    multiply_by_world_matrix = False
    quick_op_target = 'APLDEST'


class QuickAplDestGrabPlaneBFromActiveGlobal(GrabFromGeometryBase):
    bl_idname = "maplus.quickapldestgrabplanebfromactiveglobal"
    bl_label = "Grab Global Coordinates From Active Point"
    bl_description = (
        "Grabs global coordinates from selected vertex in edit mode"
    )
    bl_options = {'REGISTER', 'UNDO'}
    vert_attribs_to_set = ('plane_pt_b',)
    multiply_by_world_matrix = True
    quick_op_target = 'APLDEST'


class SendPlaneBToCursor(SendCoordToCursorBase):
    bl_idname = "maplus.sendplanebtocursor"
    bl_label = "Sends Plane Point B to Cursor"
    bl_description = "Sends Plane Point B Coordinates to 3D Cursor"
    bl_options = {'REGISTER', 'UNDO'}
    source_coord_attrib = 'plane_pt_b'


class QuickAplSrcSendPlaneBToCursor(SendCoordToCursorBase):
    bl_idname = "maplus.quickaplsrcsendplanebtocursor"
    bl_label = "Sends Plane Point B to Cursor"
    bl_description = "Sends Plane Point B Coordinates to 3D Cursor"
    bl_options = {'REGISTER', 'UNDO'}
    source_coord_attrib = 'plane_pt_b'
    quick_op_target = 'APLSRC'


class QuickAplDestSendPlaneBToCursor(SendCoordToCursorBase):
    bl_idname = "maplus.quickapldestsendplanebtocursor"
    bl_label = "Sends Plane Point B to Cursor"
    bl_description = "Sends Plane Point B Coordinates to 3D Cursor"
    bl_options = {'REGISTER', 'UNDO'}
    source_coord_attrib = 'plane_pt_b'
    quick_op_target = 'APLDEST'


class GrabPlaneCFromCursor(GrabFromCursorBase):
    bl_idname = "maplus.grabplanecfromcursor"
    bl_label = "Grab From Cursor"
    bl_description = "Grabs coordinates from 3D cursor"
    bl_options = {'REGISTER', 'UNDO'}
    vert_attrib_to_set = 'plane_pt_c'


class QuickAplSrcGrabPlaneCFromCursor(GrabFromCursorBase):
    bl_idname = "maplus.quickaplsrcgrabplanecfromcursor"
    bl_label = "Grab From Cursor"
    bl_description = "Grabs coordinates from 3D cursor"
    bl_options = {'REGISTER', 'UNDO'}
    vert_attrib_to_set = 'plane_pt_c'
    quick_op_target = 'APLSRC'


class QuickAplDestGrabPlaneCFromCursor(GrabFromCursorBase):
    bl_idname = "maplus.quickapldestgrabplanecfromcursor"
    bl_label = "Grab From Cursor"
    bl_description = "Grabs coordinates from 3D cursor"
    bl_options = {'REGISTER', 'UNDO'}
    vert_attrib_to_set = 'plane_pt_c'
    quick_op_target = 'APLDEST'


class GrabPlaneCFromActiveLocal(GrabFromGeometryBase):
    bl_idname = "maplus.grabplanecfromactivelocal"
    bl_label = "Grab Local Coordinates From Active Point"
    bl_description = (
        "Grabs local coordinates from selected vertex in edit mode"
    )
    bl_options = {'REGISTER', 'UNDO'}
    vert_attribs_to_set = ('plane_pt_c',)
    multiply_by_world_matrix = False


class GrabPlaneCFromActiveGlobal(GrabFromGeometryBase):
    bl_idname = "maplus.grabplanecfromactiveglobal"
    bl_label = "Grab Global Coordinates From Active Point"
    bl_description = (
        "Grabs global coordinates from selected vertex in edit mode"
    )
    bl_options = {'REGISTER', 'UNDO'}
    vert_attribs_to_set = ('plane_pt_c',)
    multiply_by_world_matrix = True


class QuickAplGrabAvgSrcPlaneC(GrabAverageLocationBase):
    bl_idname = "maplus.quickaplgrabavgsrcplanec"
    bl_label = "Grab Average Global Coordinates From Selected Points"
    bl_description = (
        "Grabs average global coordinates from selected vertices in edit mode"
    )
    bl_options = {'REGISTER', 'UNDO'}
    vert_attribs_to_set = ('plane_pt_c',)
    multiply_by_world_matrix = True
    quick_op_target = "APLSRC"


class QuickAplGrabAvgDestPlaneC(GrabAverageLocationBase):
    bl_idname = "maplus.quickaplgrabavgdestplanec"
    bl_label = "Grab Average Global Coordinates From Selected Points"
    bl_description = (
        "Grabs average global coordinates from selected vertices in edit mode"
    )
    bl_options = {'REGISTER', 'UNDO'}
    vert_attribs_to_set = ('plane_pt_c',)
    multiply_by_world_matrix = True
    quick_op_target = "APLDEST"


class QuickAplSrcGrabPlaneCFromActiveLocal(GrabFromGeometryBase):
    bl_idname = "maplus.quickaplsrcgrabplanecfromactivelocal"
    bl_label = "Grab Local Coordinates From Active Point"
    bl_description = (
        "Grabs local coordinates from selected vertex in edit mode"
    )
    bl_options = {'REGISTER', 'UNDO'}
    vert_attribs_to_set = ('plane_pt_c',)
    multiply_by_world_matrix = False
    quick_op_target = 'APLSRC'


class QuickAplSrcGrabPlaneCFromActiveGlobal(GrabFromGeometryBase):
    bl_idname = "maplus.quickaplsrcgrabplanecfromactiveglobal"
    bl_label = "Grab Global Coordinates From Active Point"
    bl_description = (
        "Grabs global coordinates from selected vertex in edit mode"
    )
    bl_options = {'REGISTER', 'UNDO'}
    vert_attribs_to_set = ('plane_pt_c',)
    multiply_by_world_matrix = True
    quick_op_target = 'APLSRC'


class QuickAplDestGrabPlaneCFromActiveLocal(GrabFromGeometryBase):
    bl_idname = "maplus.quickapldestgrabplanecfromactivelocal"
    bl_label = "Grab Local Coordinates From Active Point"
    bl_description = (
        "Grabs local coordinates from selected vertex in edit mode"
    )
    bl_options = {'REGISTER', 'UNDO'}
    vert_attribs_to_set = ('plane_pt_c',)
    multiply_by_world_matrix = False
    quick_op_target = 'APLDEST'


class QuickAplDestGrabPlaneCFromActiveGlobal(GrabFromGeometryBase):
    bl_idname = "maplus.quickapldestgrabplanecfromactiveglobal"
    bl_label = "Grab Global Coordinates From Active Point"
    bl_description = (
        "Grabs global coordinates from selected vertex in edit mode"
    )
    bl_options = {'REGISTER', 'UNDO'}
    vert_attribs_to_set = ('plane_pt_c',)
    multiply_by_world_matrix = True
    quick_op_target = 'APLDEST'


class SendPlaneCToCursor(SendCoordToCursorBase):
    bl_idname = "maplus.sendplanectocursor"
    bl_label = "Sends Plane Point C to Cursor"
    bl_description = "Sends Plane Point C Coordinates to 3D Cursor"
    bl_options = {'REGISTER', 'UNDO'}
    source_coord_attrib = 'plane_pt_c'


class QuickAplSrcSendPlaneCToCursor(SendCoordToCursorBase):
    bl_idname = "maplus.quickaplsrcsendplanectocursor"
    bl_label = "Sends Plane Point C to Cursor"
    bl_description = "Sends Plane Point C Coordinates to 3D Cursor"
    bl_options = {'REGISTER', 'UNDO'}
    source_coord_attrib = 'plane_pt_c'
    quick_op_target = 'APLSRC'


class QuickAplDestSendPlaneCToCursor(SendCoordToCursorBase):
    bl_idname = "maplus.quickapldestsendplanectocursor"
    bl_label = "Sends Plane Point C to Cursor"
    bl_description = "Sends Plane Point C Coordinates to 3D Cursor"
    bl_options = {'REGISTER', 'UNDO'}
    source_coord_attrib = 'plane_pt_c'
    quick_op_target = 'APLDEST'


class GrabAllVertsPlaneLocal(GrabFromGeometryBase):
    bl_idname = "maplus.graballvertsplanelocal"
    bl_label = "Grab Plane Local Coordinates from Selected Verts"
    bl_description = (
        "Grabs plane local coordinates from selected vertices in edit mode"
    )
    bl_options = {'REGISTER', 'UNDO'}
    vert_attribs_to_set = ('plane_pt_a', 'plane_pt_b', 'plane_pt_c')
    multiply_by_world_matrix = False


class GrabAllVertsPlaneGlobal(GrabFromGeometryBase):
    bl_idname = "maplus.graballvertsplaneglobal"
    bl_label = "Grab Plane Global Coordinates from Selected Verts"
    bl_description = (
        "Grabs plane global coordinates from selected vertices in edit mode"
    )
    bl_options = {'REGISTER', 'UNDO'}
    vert_attribs_to_set = ('plane_pt_a', 'plane_pt_b', 'plane_pt_c')
    multiply_by_world_matrix = True


class QuickAlignPlanesGrabSrc(GrabFromGeometryBase):
    bl_idname = "maplus.quickalignplanesgrabsrc"
    bl_label = "Grab Plane Global Coordinates from Selected Verts"
    bl_description = (
        "Grabs plane global coordinates from selected vertices in edit mode"
    )
    bl_options = {'REGISTER', 'UNDO'}
    vert_attribs_to_set = ('plane_pt_a', 'plane_pt_b', 'plane_pt_c')
    multiply_by_world_matrix = True
    quick_op_target = "APLSRC"


class QuickAlignPlanesGrabDest(GrabFromGeometryBase):
    bl_idname = "maplus.quickalignplanesgrabdest"
    bl_label = "Grab Plane Global Coordinates from Selected Verts"
    bl_description = (
        "Grabs plane global coordinates from selected vertices in edit mode"
    )
    bl_options = {'REGISTER', 'UNDO'}
    vert_attribs_to_set = ('plane_pt_a', 'plane_pt_b', 'plane_pt_c')
    multiply_by_world_matrix = True
    quick_op_target = "APLDEST"


class QuickAlignPlanesGrabSrcLoc(GrabFromGeometryBase):
    bl_idname = "maplus.quickalignplanesgrabsrcloc"
    bl_label = "Grab Plane Local Coordinates from Selected Verts"
    bl_description = (
        "Grabs plane local coordinates from selected vertices in edit mode"
    )
    bl_options = {'REGISTER', 'UNDO'}
    vert_attribs_to_set = ('plane_pt_a', 'plane_pt_b', 'plane_pt_c')
    multiply_by_world_matrix = False
    quick_op_target = "APLSRC"


class QuickAlignPlanesGrabDestLoc(GrabFromGeometryBase):
    bl_idname = "maplus.quickalignplanesgrabdestloc"
    bl_label = "Grab Plane Local Coordinates from Selected Verts"
    bl_description = (
        "Grabs plane local coordinates from selected vertices in edit mode"
    )
    bl_options = {'REGISTER', 'UNDO'}
    vert_attribs_to_set = ('plane_pt_a', 'plane_pt_b', 'plane_pt_c')
    multiply_by_world_matrix = False
    quick_op_target = "APLDEST"


# Coordinate swapper, present on all geometry primitives
# that have multiple points (line, plane)
class SwapPointsBase(bpy.types.Operator):
    bl_idname = "maplus.swappointsbase"
    bl_label = "Swap Points Base"
    bl_description = "Swap points base class"
    bl_options = {'REGISTER', 'UNDO'}
    targets = None

    def execute(self, context):
        addon_data = bpy.context.scene.maplus_data
        prims = addon_data.prim_list
        if hasattr(self, "quick_op_target"):
            if self.quick_op_target == "DSSRC":
                active_item = addon_data.quick_directional_slide_src

            elif self.quick_op_target == "SMESRC":
                active_item = addon_data.quick_scale_match_edge_src
            elif self.quick_op_target == "SMEDEST":
                active_item = addon_data.quick_scale_match_edge_dest

            elif self.quick_op_target == "ALNSRC":
                active_item = addon_data.quick_align_lines_src
            elif self.quick_op_target == "ALNDEST":
                active_item = addon_data.quick_align_lines_dest

            elif self.quick_op_target == "AXRSRC":
                active_item = addon_data.quick_axis_rotate_src

            elif self.quick_op_target == "APLSRC":
                active_item = addon_data.quick_align_planes_src
            elif self.quick_op_target == "APLDEST":
                active_item = addon_data.quick_align_planes_dest
        else:
            active_item = prims[addon_data.active_list_item]

        source = getattr(active_item, self.targets[0])
        source = mathutils.Vector(
            (source[0],
             source[1],
             source[2])
        )
        dest = getattr(active_item, self.targets[1])
        dest = mathutils.Vector(
            (dest[0],
             dest[1],
             dest[2])
        )

        setattr(
            active_item,
            self.targets[0],
            dest
        )
        setattr(
            active_item,
            self.targets[1],
            source
        )
        return {'FINISHED'}


class SwapLinePoints(SwapPointsBase):
    bl_idname = "maplus.swaplinepoints"
    bl_label = "Swap Line Points"
    bl_description = "Swap line points"
    bl_options = {'REGISTER', 'UNDO'}
    targets = ('line_start', 'line_end')


class QuickAlnSrcSwapLinePoints(SwapPointsBase):
    bl_idname = "maplus.quickalnsrcswaplinepoints"
    bl_label = "Swap Line Points"
    bl_description = "Swap line points"
    bl_options = {'REGISTER', 'UNDO'}
    targets = ('line_start', 'line_end')
    quick_op_target = 'ALNSRC'


class QuickAlnDestSwapLinePoints(SwapPointsBase):
    bl_idname = "maplus.quickalndestswaplinepoints"
    bl_label = "Swap Line Points"
    bl_description = "Swap line points"
    bl_options = {'REGISTER', 'UNDO'}
    targets = ('line_start', 'line_end')
    quick_op_target = 'ALNDEST'


class QuickAxrSrcSwapLinePoints(SwapPointsBase):
    bl_idname = "maplus.quickaxrsrcswaplinepoints"
    bl_label = "Swap Line Points"
    bl_description = "Swap line points"
    bl_options = {'REGISTER', 'UNDO'}
    targets = ('line_start', 'line_end')
    quick_op_target = 'AXRSRC'


class QuickDsSrcSwapLinePoints(SwapPointsBase):
    bl_idname = "maplus.quickdssrcswaplinepoints"
    bl_label = "Swap Line Points"
    bl_description = "Swap line points"
    bl_options = {'REGISTER', 'UNDO'}
    targets = ('line_start', 'line_end')
    quick_op_target = 'DSSRC'


class QuickSmeSrcSwapLinePoints(SwapPointsBase):
    bl_idname = "maplus.quicksmesrcswaplinepoints"
    bl_label = "Swap Line Points"
    bl_description = "Swap line points"
    bl_options = {'REGISTER', 'UNDO'}
    targets = ('line_start', 'line_end')
    quick_op_target = 'SMESRC'


class QuickSmeDestSwapLinePoints(SwapPointsBase):
    bl_idname = "maplus.quicksmedestswaplinepoints"
    bl_label = "Swap Line Points"
    bl_description = "Swap line points"
    bl_options = {'REGISTER', 'UNDO'}
    targets = ('line_start', 'line_end')
    quick_op_target = 'SMEDEST'


class SwapPlaneAPlaneB(SwapPointsBase):
    bl_idname = "maplus.swapplaneaplaneb"
    bl_label = "Swap Plane Point A with Plane Point B"
    bl_description = "Swap plane points A and B"
    bl_options = {'REGISTER', 'UNDO'}
    targets = ('plane_pt_a', 'plane_pt_b')


class SwapPlaneAPlaneC(SwapPointsBase):
    bl_idname = "maplus.swapplaneaplanec"
    bl_label = "Swap Plane Point A with Plane Point C"
    bl_description = "Swap plane points A and C"
    bl_options = {'REGISTER', 'UNDO'}
    targets = ('plane_pt_a', 'plane_pt_c')


class SwapPlaneBPlaneC(SwapPointsBase):
    bl_idname = "maplus.swapplanebplanec"
    bl_label = "Swap Plane Point B with Plane Point C"
    bl_description = "Swap plane points B and C"
    bl_options = {'REGISTER', 'UNDO'}
    targets = ('plane_pt_b', 'plane_pt_c')


class QuickAplSrcSwapPlaneAPlaneB(SwapPointsBase):
    bl_idname = "maplus.quickaplsrcswapplaneaplaneb"
    bl_label = "Swap Plane Point A with Plane Point B"
    bl_description = "Swap plane points A and B"
    bl_options = {'REGISTER', 'UNDO'}
    targets = ('plane_pt_a', 'plane_pt_b')
    quick_op_target = 'APLSRC'


class QuickAplSrcSwapPlaneAPlaneC(SwapPointsBase):
    bl_idname = "maplus.quickaplsrcswapplaneaplanec"
    bl_label = "Swap Plane Point A with Plane Point C"
    bl_description = "Swap plane points A and C"
    bl_options = {'REGISTER', 'UNDO'}
    targets = ('plane_pt_a', 'plane_pt_c')
    quick_op_target = 'APLSRC'


class QuickAplSrcSwapPlaneBPlaneC(SwapPointsBase):
    bl_idname = "maplus.quickaplsrcswapplanebplanec"
    bl_label = "Swap Plane Point B with Plane Point C"
    bl_description = "Swap plane points B and C"
    bl_options = {'REGISTER', 'UNDO'}
    targets = ('plane_pt_b', 'plane_pt_c')
    quick_op_target = 'APLSRC'


class QuickAplDestSwapPlaneAPlaneB(SwapPointsBase):
    bl_idname = "maplus.quickapldestswapplaneaplaneb"
    bl_label = "Swap Plane Point A with Plane Point B"
    bl_description = "Swap plane points A and B"
    bl_options = {'REGISTER', 'UNDO'}
    targets = ('plane_pt_a', 'plane_pt_b')
    quick_op_target = 'APLDEST'


class QuickAplDestSwapPlaneAPlaneC(SwapPointsBase):
    bl_idname = "maplus.quickapldestswapplaneaplanec"
    bl_label = "Swap Plane Point A with Plane Point C"
    bl_description = "Swap plane points A and C"
    bl_options = {'REGISTER', 'UNDO'}
    targets = ('plane_pt_a', 'plane_pt_c')
    quick_op_target = 'APLDEST'


class QuickAplDestSwapPlaneBPlaneC(SwapPointsBase):
    bl_idname = "maplus.quickapldestswapplanebplanec"
    bl_label = "Swap Plane Point B with Plane Point C"
    bl_description = "Swap plane points B and C"
    bl_options = {'REGISTER', 'UNDO'}
    targets = ('plane_pt_b', 'plane_pt_c')
    quick_op_target = 'APLDEST'


# Every x/y/z coordinate component has these functions on each of the
# geometry primitives (lets users move in one direction easily, etc.)
class SetOtherComponentsBase(bpy.types.Operator):
    bl_idname = "maplus.setotherbase"
    bl_label = ""
    bl_description = ""
    bl_options = {'REGISTER', 'UNDO'}
    # A tuple containing the geometry attribute name (a string), the
    # coord type in ['X', 'Y', 'Z'], and the value to set (currently
    # 0 and 1 are the planned uses for this...to make building one
    # dimensional moves etc. possible)
    target_info = None

    def execute(self, context):
        addon_data = bpy.context.scene.maplus_data
        prims = addon_data.prim_list
        active_item = prims[addon_data.active_list_item]

        if self.target_info[1] == 'X':
            setattr(
                active_item,
                self.target_info[0],
                (getattr(active_item, self.target_info[0])[0],
                 self.target_info[2],
                 self.target_info[2]
                 )
            )
        elif self.target_info[1] == 'Y':
            setattr(
                active_item,
                self.target_info[0],
                (self.target_info[2],
                 getattr(active_item, self.target_info[0])[1],
                 self.target_info[2]
                 )
            )
        elif self.target_info[1] == 'Z':
            setattr(
                active_item,
                self.target_info[0],
                (self.target_info[2],
                 self.target_info[2],
                 getattr(active_item, self.target_info[0])[2]
                 )
            )

        return {'FINISHED'}


class ZeroOtherPointX(SetOtherComponentsBase):
    bl_idname = "maplus.zerootherpointx"
    bl_label = ""
    bl_description = ""
    bl_options = {'REGISTER', 'UNDO'}
    target_info = ('point', 'X', 0)


class ZeroOtherPointY(SetOtherComponentsBase):
    bl_idname = "maplus.zerootherpointy"
    bl_label = ""
    bl_description = ""
    bl_options = {'REGISTER', 'UNDO'}
    target_info = ('point', 'Y', 0)


class ZeroOtherPointZ(SetOtherComponentsBase):
    bl_idname = "maplus.zerootherpointz"
    bl_label = ""
    bl_description = ""
    bl_options = {'REGISTER', 'UNDO'}
    target_info = ('point', 'Z', 0)


class ZeroOtherLineStartX(SetOtherComponentsBase):
    bl_idname = "maplus.zerootherlinestartx"
    bl_label = ""
    bl_description = ""
    bl_options = {'REGISTER', 'UNDO'}
    target_info = ('line_start', 'X', 0)


class ZeroOtherLineStartY(SetOtherComponentsBase):
    bl_idname = "maplus.zerootherlinestarty"
    bl_label = ""
    bl_description = ""
    bl_options = {'REGISTER', 'UNDO'}
    target_info = ('line_start', 'Y', 0)


class ZeroOtherLineStartZ(SetOtherComponentsBase):
    bl_idname = "maplus.zerootherlinestartz"
    bl_label = ""
    bl_description = ""
    bl_options = {'REGISTER', 'UNDO'}
    target_info = ('line_start', 'Z', 0)


class ZeroOtherLineEndX(SetOtherComponentsBase):
    bl_idname = "maplus.zerootherlineendx"
    bl_label = ""
    bl_description = ""
    bl_options = {'REGISTER', 'UNDO'}
    target_info = ('line_end', 'X', 0)


class ZeroOtherLineEndY(SetOtherComponentsBase):
    bl_idname = "maplus.zerootherlineendy"
    bl_label = ""
    bl_description = ""
    bl_options = {'REGISTER', 'UNDO'}
    target_info = ('line_end', 'Y', 0)


class ZeroOtherLineEndZ(SetOtherComponentsBase):
    bl_idname = "maplus.zerootherlineendz"
    bl_label = ""
    bl_description = ""
    bl_options = {'REGISTER', 'UNDO'}
    target_info = ('line_end', 'Z', 0)


class ZeroOtherPlanePointAX(SetOtherComponentsBase):
    bl_idname = "maplus.zerootherplanepointax"
    bl_label = ""
    bl_description = ""
    bl_options = {'REGISTER', 'UNDO'}
    target_info = ('plane_pt_a', 'X', 0)


class ZeroOtherPlanePointAY(SetOtherComponentsBase):
    bl_idname = "maplus.zerootherplanepointay"
    bl_label = ""
    bl_description = ""
    bl_options = {'REGISTER', 'UNDO'}
    target_info = ('plane_pt_a', 'Y', 0)


class ZeroOtherPlanePointAZ(SetOtherComponentsBase):
    bl_idname = "maplus.zerootherplanepointaz"
    bl_label = ""
    bl_description = ""
    bl_options = {'REGISTER', 'UNDO'}
    target_info = ('plane_pt_a', 'Z', 0)


class ZeroOtherPlanePointBX(SetOtherComponentsBase):
    bl_idname = "maplus.zerootherplanepointbx"
    bl_label = ""
    bl_description = ""
    bl_options = {'REGISTER', 'UNDO'}
    target_info = ('plane_pt_b', 'X', 0)


class ZeroOtherPlanePointBY(SetOtherComponentsBase):
    bl_idname = "maplus.zerootherplanepointby"
    bl_label = ""
    bl_description = ""
    bl_options = {'REGISTER', 'UNDO'}
    target_info = ('plane_pt_b', 'Y', 0)


class ZeroOtherPlanePointBZ(SetOtherComponentsBase):
    bl_idname = "maplus.zerootherplanepointbz"
    bl_label = ""
    bl_description = ""
    bl_options = {'REGISTER', 'UNDO'}
    target_info = ('plane_pt_b', 'Z', 0)


class ZeroOtherPlanePointCX(SetOtherComponentsBase):
    bl_idname = "maplus.zerootherplanepointcx"
    bl_label = ""
    bl_description = ""
    bl_options = {'REGISTER', 'UNDO'}
    target_info = ('plane_pt_c', 'X', 0)


class ZeroOtherPlanePointCY(SetOtherComponentsBase):
    bl_idname = "maplus.zerootherplanepointcy"
    bl_label = ""
    bl_description = ""
    bl_options = {'REGISTER', 'UNDO'}
    target_info = ('plane_pt_c', 'Y', 0)


class ZeroOtherPlanePointCZ(SetOtherComponentsBase):
    bl_idname = "maplus.zerootherplanepointcz"
    bl_label = ""
    bl_description = ""
    bl_options = {'REGISTER', 'UNDO'}
    target_info = ('plane_pt_c', 'Z', 0)


class OneOtherPointX(SetOtherComponentsBase):
    bl_idname = "maplus.oneotherpointx"
    bl_label = ""
    bl_description = ""
    bl_options = {'REGISTER', 'UNDO'}
    target_info = ('point', 'X', 1)


class OneOtherPointY(SetOtherComponentsBase):
    bl_idname = "maplus.oneotherpointy"
    bl_label = ""
    bl_description = ""
    bl_options = {'REGISTER', 'UNDO'}
    target_info = ('point', 'Y', 1)


class OneOtherPointZ(SetOtherComponentsBase):
    bl_idname = "maplus.oneotherpointz"
    bl_label = ""
    bl_description = ""
    bl_options = {'REGISTER', 'UNDO'}
    target_info = ('point', 'Z', 1)


class OneOtherLineStartX(SetOtherComponentsBase):
    bl_idname = "maplus.oneotherlinestartx"
    bl_label = ""
    bl_description = ""
    bl_options = {'REGISTER', 'UNDO'}
    target_info = ('line_start', 'X', 1)


class OneOtherLineStartY(SetOtherComponentsBase):
    bl_idname = "maplus.oneotherlinestarty"
    bl_label = ""
    bl_description = ""
    bl_options = {'REGISTER', 'UNDO'}
    target_info = ('line_start', 'Y', 1)


class OneOtherLineStartZ(SetOtherComponentsBase):
    bl_idname = "maplus.oneotherlinestartz"
    bl_label = ""
    bl_description = ""
    bl_options = {'REGISTER', 'UNDO'}
    target_info = ('line_start', 'Z', 1)


class OneOtherLineEndX(SetOtherComponentsBase):
    bl_idname = "maplus.oneotherlineendx"
    bl_label = ""
    bl_description = ""
    bl_options = {'REGISTER', 'UNDO'}
    target_info = ('line_end', 'X', 1)


class OneOtherLineEndY(SetOtherComponentsBase):
    bl_idname = "maplus.oneotherlineendy"
    bl_label = ""
    bl_description = ""
    bl_options = {'REGISTER', 'UNDO'}
    target_info = ('line_end', 'Y', 1)


class OneOtherLineEndZ(SetOtherComponentsBase):
    bl_idname = "maplus.oneotherlineendz"
    bl_label = ""
    bl_description = ""
    bl_options = {'REGISTER', 'UNDO'}
    target_info = ('line_end', 'Z', 1)


class OneOtherPlanePointAX(SetOtherComponentsBase):
    bl_idname = "maplus.oneotherplanepointax"
    bl_label = ""
    bl_description = ""
    bl_options = {'REGISTER', 'UNDO'}
    target_info = ('plane_pt_a', 'X', 1)


class OneOtherPlanePointAY(SetOtherComponentsBase):
    bl_idname = "maplus.oneotherplanepointay"
    bl_label = ""
    bl_description = ""
    bl_options = {'REGISTER', 'UNDO'}
    target_info = ('plane_pt_a', 'Y', 1)


class OneOtherPlanePointAZ(SetOtherComponentsBase):
    bl_idname = "maplus.oneotherplanepointaz"
    bl_label = ""
    bl_description = ""
    bl_options = {'REGISTER', 'UNDO'}
    target_info = ('plane_pt_a', 'Z', 1)


class OneOtherPlanePointBX(SetOtherComponentsBase):
    bl_idname = "maplus.oneotherplanepointbx"
    bl_label = ""
    bl_description = ""
    bl_options = {'REGISTER', 'UNDO'}
    target_info = ('plane_pt_b', 'X', 1)


class OneOtherPlanePointBY(SetOtherComponentsBase):
    bl_idname = "maplus.oneotherplanepointby"
    bl_label = ""
    bl_description = ""
    bl_options = {'REGISTER', 'UNDO'}
    target_info = ('plane_pt_b', 'Y', 1)


class OneOtherPlanePointBZ(SetOtherComponentsBase):
    bl_idname = "maplus.oneotherplanepointbz"
    bl_label = ""
    bl_description = ""
    bl_options = {'REGISTER', 'UNDO'}
    target_info = ('plane_pt_b', 'Z', 1)


class OneOtherPlanePointCX(SetOtherComponentsBase):
    bl_idname = "maplus.oneotherplanepointcx"
    bl_label = ""
    bl_description = ""
    bl_options = {'REGISTER', 'UNDO'}
    target_info = ('plane_pt_c', 'X', 1)


class OneOtherPlanePointCY(SetOtherComponentsBase):
    bl_idname = "maplus.oneotherplanepointcy"
    bl_label = ""
    bl_description = ""
    bl_options = {'REGISTER', 'UNDO'}
    target_info = ('plane_pt_c', 'Y', 1)


class OneOtherPlanePointCZ(SetOtherComponentsBase):
    bl_idname = "maplus.oneotherplanepointcz"
    bl_label = ""
    bl_description = ""
    bl_options = {'REGISTER', 'UNDO'}
    target_info = ('plane_pt_c', 'Z', 1)


def get_modified_global_coords(geometry, kind):
    '''Get global coordinates for geometry items with modifiers applied.

    Arguments:
        geometry
            a maplus primitive
        kind
            the type of the geometry item, in ('POINT', 'LINE', 'PLANE')

    Returns:
        Return a list of vectors, where len(list) is in [1, 3]. If
        the kind isn't correct, return an empty list.
    '''
    global_modified = []
    if kind == 'POINT':
        global_modified.append(mathutils.Vector(geometry.point))

        if geometry.pt_make_unit_vec:
            global_modified[0].normalize()
        if geometry.pt_flip_direction:
            global_modified[0].negate()
        global_modified[0] *= geometry.pt_multiplier

    elif kind == 'LINE':
        global_modified.append(mathutils.Vector(geometry.line_start))
        global_modified.append(mathutils.Vector(geometry.line_end))

        line = mathutils.Vector(
            global_modified[1] -
            global_modified[0]
        )
        if geometry.ln_make_unit_vec:
            line.normalize()
        if geometry.ln_flip_direction:
            line.negate()
        line *= geometry.ln_multiplier
        global_modified[1] = (
            global_modified[0] +
            line
        )

    elif kind == 'PLANE':
        global_modified.append(mathutils.Vector(geometry.plane_pt_a))
        global_modified.append(mathutils.Vector(geometry.plane_pt_b))
        global_modified.append(mathutils.Vector(geometry.plane_pt_c))
    else:
        return list()

    return global_modified


class ApplyGeomModifiers(bpy.types.Operator):
    bl_idname = "maplus.applygeommodifiers"
    bl_label = "Apply Modifiers"
    bl_description = "Applies modifiers on the current geometry item."
    bl_options = {'REGISTER', 'UNDO'}

    def execute(self, context):
        addon_data = bpy.context.scene.maplus_data
        prims = addon_data.prim_list
        previous_mode = bpy.context.active_object.mode
        active_item = prims[addon_data.active_list_item]

        if active_item.kind == 'POINT':
            if active_item.pt_make_unit_vec:
                active_item.point = mathutils.Vector(
                    active_item.point
                ).normalized()
                active_item.pt_make_unit_vec = False
            if active_item.pt_flip_direction:
                flipped = mathutils.Vector(
                    active_item.point
                )
                flipped.negate()
                active_item.point = flipped
                active_item.pt_flip_direction = False
            # Apply multiplier
            active_item.point = mathutils.Vector(
                active_item.point
            ) * active_item.pt_multiplier
            active_item.pt_multiplier = 1
        elif active_item.kind == 'LINE':
            if active_item.ln_make_unit_vec:
                vec = (
                    mathutils.Vector(
                        active_item.line_end
                    ) -
                    mathutils.Vector(
                        active_item.line_start
                    )
                )
                active_item.line_end = (
                    mathutils.Vector(
                        active_item.line_start
                    ) +
                    vec.normalized()
                )
                active_item.ln_make_unit_vec = False
            if active_item.ln_flip_direction:
                vec = (
                    mathutils.Vector(
                        active_item.line_end
                    ) -
                    mathutils.Vector(
                        active_item.line_start
                    )
                )
                vec.negate()
                active_item.line_end = (
                    mathutils.Vector(
                        active_item.line_start
                    ) + vec
                )
                active_item.ln_flip_direction = False
            # Apply multiplier
            vec = (
                mathutils.Vector(
                    active_item.line_end
                ) -
                mathutils.Vector(
                    active_item.line_start
                )
            ) * active_item.ln_multiplier
            active_item.line_end = (
                mathutils.Vector(
                    active_item.line_start
                ) + vec
            )
            active_item.ln_multiplier = 1
        elif active_item.kind == 'PLANE':
            # Apply future plane modifiers here
            pass

        return {'FINISHED'}


class ScaleMatchEdgeBase(bpy.types.Operator):
    bl_idname = "maplus.scalematchedgebase"
    bl_label = "Scale Match Edge Base"
    bl_description = "Scale match edge base class"
    bl_options = {'REGISTER', 'UNDO'}
    target = None

    def execute(self, context):
        addon_data = bpy.context.scene.maplus_data
        prims = addon_data.prim_list
        previous_mode = bpy.context.active_object.mode
        if hasattr(self, "quick_op_target"):
            active_item = addon_data.quick_scale_match_edge_transf
        else:
            active_item = prims[addon_data.active_list_item]

        if (bpy.context.active_object and
                type(bpy.context.active_object.data) == bpy.types.Mesh):

            if not hasattr(self, "quick_op_target"):
                if (prims[active_item.sme_edge_one].kind != 'LINE' or
                        prims[active_item.sme_edge_two].kind != 'LINE'):
                    self.report(
                        {'ERROR'},
                        ('Wrong operands: "Scale Match Edge" can only'
                         ' operate on two lines')
                    )
                    return {'CANCELLED'}

            if previous_mode != 'EDIT':
                bpy.ops.object.editmode_toggle()
            else:
                # else we could already be in edit mode with some stale
                # updates, exiting and reentering forces an update
                bpy.ops.object.editmode_toggle()
                bpy.ops.object.editmode_toggle()

            # Get global coordinate data for each geometry item, with
            # modifiers applied. Grab either directly from the scene data
            # (for quick ops), or from the MAPlus primitives
            # CollectionProperty on the scene data (for advanced tools)
            if hasattr(self, "quick_op_target"):
                if addon_data.quick_scale_match_edge_auto_grab_src:
                    vert_attribs_to_set = ('line_start', 'line_end')
                    try:
                        vert_data = return_selected_verts(
                            bpy.context.active_object,
                            len(vert_attribs_to_set),
                            bpy.context.active_object.matrix_world
                        )
                    except InsufficientSelectionError:
                        self.report({'ERROR'}, 'Not enough vertices selected.')
                        return {'CANCELLED'}
                    except NonMeshGrabError:
                        self.report(
                            {'ERROR'},
                            'Cannot grab coords: non-mesh or no active object.'
                        )
                        return {'CANCELLED'}

                    set_item_coords(
                        addon_data.quick_scale_match_edge_src,
                        vert_attribs_to_set,
                        vert_data
                    )

                src_global_data = get_modified_global_coords(
                    geometry=addon_data.quick_scale_match_edge_src,
                    kind='LINE'
                )
                dest_global_data = get_modified_global_coords(
                    geometry=addon_data.quick_scale_match_edge_dest,
                    kind='LINE'
                )

            else:
                src_global_data = get_modified_global_coords(
                    geometry=prims[active_item.sme_edge_one],
                    kind='LINE'
                )
                dest_global_data = get_modified_global_coords(
                    geometry=prims[active_item.sme_edge_two],
                    kind='LINE'
                )

            # These global point coordinate vectors will be used to construct
            # geometry and transformations in both object (global) space
            # and mesh (local) space
            src_start = src_global_data[0]
            src_end = src_global_data[1]

            dest_start = dest_global_data[0]
            dest_end = dest_global_data[1]

            # create common vars needed for object and for mesh
            # level transforms
            active_obj_transf = bpy.context.active_object.matrix_world.copy()
            inverse_active = active_obj_transf.copy()
            inverse_active.invert()

            # Construct vectors for each edge from the global point coord data
            src_edge = src_end - src_start
            dest_edge = dest_end - dest_start

            if dest_edge.length == 0 or src_edge.length == 0:
                self.report(
                    {'ERROR'},
                    'Divide by zero error: zero length edge encountered'
                )
                return {'CANCELLED'}
            scale_factor = dest_edge.length/src_edge.length

            multi_edit_targets = [
                model for model in bpy.context.scene.objects if (
                    model.select and model.type == 'MESH'
                )
            ]
            if self.target == 'OBJECT':
                for item in multi_edit_targets:
                    # Get the object world matrix before we modify it here
                    item_matrix_unaltered = item.matrix_world.copy()
                    unaltered_inverse = item_matrix_unaltered.copy()
                    unaltered_inverse.invert()

                    # (Note that there are no transformation modifiers for this
                    # transformation type, so that section is omitted here)
                    item.scale = [
                        scale_factor * num
                        for num in item.scale
                    ]
                    bpy.context.scene.update()

                    # put the original line starting point (before the object
                    # was transformed) into the local object space
                    src_pivot_location_local = unaltered_inverse * src_start

                    # get final global position of pivot (source line
                    # start coords) after object rotation
                    new_global_src_pivot_coords = (
                        item.matrix_world *
                        src_pivot_location_local
                    )

                    # get translation, new to old (original) pivot location
                    new_to_old_pivot = (
                        src_start - new_global_src_pivot_coords
                    )

                    item.location = (
                       item.location + new_to_old_pivot
                    )
                    bpy.context.scene.update()

            else:
                for item in multi_edit_targets:
                    # (Note that there are no transformation modifiers for this
                    # transformation type, so that section is omitted here)
                    self.report(
                        {'WARNING'},
                        ('Warning/Experimental: mesh transforms'
                         ' on objects with non-uniform scaling'
                         ' are not currently supported.')
                    )

                    # Init source mesh
                    src_mesh = bmesh.new()
                    src_mesh.from_mesh(item.data)

                    item_matrix_unaltered_loc = item.matrix_world.copy()
                    unaltered_inverse_loc = item_matrix_unaltered_loc.copy()
                    unaltered_inverse_loc.invert()

                    # Stored geom data in local coords
                    src_start_loc = unaltered_inverse_loc * src_start
                    src_end_loc = unaltered_inverse_loc * src_end

                    dest_start_loc = unaltered_inverse_loc * dest_start
                    dest_end_loc = unaltered_inverse_loc * dest_end

                    # Construct vectors for each line in local space
                    loc_src_line = src_end_loc - src_start_loc
                    loc_dest_line = dest_end_loc - dest_start_loc

                    # Get the scale match matrix
                    scaling_match = mathutils.Matrix.Scale(
                        scale_factor,
                        4
                    )

                    # Get the new pivot location
                    new_pivot_location_loc = scaling_match * src_start_loc

                    # Get the translation, new to old pivot location
                    new_to_old_pivot_vec = (
                        src_start_loc - new_pivot_location_loc
                    )
                    new_to_old_pivot = mathutils.Matrix.Translation(
                        new_to_old_pivot_vec
                    )

                    # Get combined scale + move
                    match_transf = new_to_old_pivot * scaling_match

                    if self.target == 'MESHSELECTED':
                        src_mesh.transform(
                            match_transf,
                            filter={'SELECT'}
                        )
                    elif self.target == 'WHOLEMESH':
                        src_mesh.transform(match_transf)

                    # write and then release the mesh data
                    bpy.ops.object.mode_set(mode='OBJECT')
                    src_mesh.to_mesh(item.data)
                    src_mesh.free()

            # Go back to whatever mode we were in before doing this
            bpy.ops.object.mode_set(mode=previous_mode)

        else:
            self.report(
                {'ERROR'},
                'Cannot transform: non-mesh or no active object.'
            )
            return {'CANCELLED'}

        return {'FINISHED'}


class ScaleMatchEdgeObject(ScaleMatchEdgeBase):
    bl_idname = "maplus.scalematchedgeobject"
    bl_label = "Scale Match Edge Object"
    bl_description = (
        "Scale source object so that source edge matches length of dest edge"
    )
    bl_options = {'REGISTER', 'UNDO'}
    target = 'OBJECT'


class QuickScaleMatchEdgeObject(ScaleMatchEdgeBase):
    bl_idname = "maplus.quickscalematchedgeobject"
    bl_label = "Scale Match Edge Object"
    bl_description = (
        "Scale source object so that source edge matches length of dest edge"
    )
    bl_options = {'REGISTER', 'UNDO'}
    target = 'OBJECT'
    quick_op_target = True


class ScaleMatchEdgeMeshSelected(ScaleMatchEdgeBase):
    bl_idname = "maplus.scalematchedgemeshselected"
    bl_label = "Scale Match Edge Mesh Selected"
    bl_description = (
        "Scale source mesh piece so that source edge matches length "
        "of dest edge"
    )
    bl_options = {'REGISTER', 'UNDO'}
    target = 'MESHSELECTED'

    @classmethod
    def poll(cls, context):
        addon_data = bpy.context.scene.maplus_data
        if not addon_data.use_experimental:
            return False
        return True


class QuickScaleMatchEdgeMeshSelected(ScaleMatchEdgeBase):
    bl_idname = "maplus.quickscalematchedgemeshselected"
    bl_label = "Scale Match Edge Whole Mesh"
    bl_description = (
        "Scale source (whole) mesh so that source edge matches length "
        "of dest edge"
    )
    bl_options = {'REGISTER', 'UNDO'}
    target = 'MESHSELECTED'
    quick_op_target = True

    @classmethod
    def poll(cls, context):
        addon_data = bpy.context.scene.maplus_data
        if not addon_data.use_experimental:
            return False
        return True


class ScaleMatchEdgeWholeMesh(ScaleMatchEdgeBase):
    bl_idname = "maplus.scalematchedgewholemesh"
    bl_label = "Scale Match Edge Whole Mesh"
    bl_description = (
        "Scale source (whole) mesh so that source edge matches length "
        "of dest edge"
    )
    bl_options = {'REGISTER', 'UNDO'}
    target = 'WHOLEMESH'

    @classmethod
    def poll(cls, context):
        addon_data = bpy.context.scene.maplus_data
        if not addon_data.use_experimental:
            return False
        return True


class QuickScaleMatchEdgeWholeMesh(ScaleMatchEdgeBase):
    bl_idname = "maplus.quickscalematchedgewholemesh"
    bl_label = "Scale Match Edge Whole Mesh"
    bl_description = (
        "Scale source (whole) mesh so that source edge matches length "
        "of dest edge"
    )
    bl_options = {'REGISTER', 'UNDO'}
    target = 'WHOLEMESH'
    quick_op_target = True

    @classmethod
    def poll(cls, context):
        addon_data = bpy.context.scene.maplus_data
        if not addon_data.use_experimental:
            return False
        return True


class AlignPointsBase(bpy.types.Operator):
    bl_idname = "maplus.alignpointsbase"
    bl_label = "Align Points Base"
    bl_description = "Align points base class"
    bl_options = {'REGISTER', 'UNDO'}
    target = None

    def execute(self, context):
        addon_data = bpy.context.scene.maplus_data
        prims = addon_data.prim_list
        previous_mode = bpy.context.active_object.mode
        if not hasattr(self, "quick_op_target"):
            active_item = prims[addon_data.active_list_item]
        else:
            active_item = addon_data.quick_align_pts_transf

        if (bpy.context.active_object and
                type(bpy.context.active_object.data) == bpy.types.Mesh):

            # todo: use a bool check and put on all derived classes
            # instead of hasattr
            if not hasattr(self, 'quick_op_target'):
                if (prims[active_item.apt_pt_one].kind != 'POINT' or
                        prims[active_item.apt_pt_two].kind != 'POINT'):
                    self.report(
                        {'ERROR'},
                        ('Wrong operands: "Align Points" can only operate on '
                         'two points')
                    )
                    return {'CANCELLED'}

            # a bmesh can only be initialized in edit mode...todo/better way?
            if previous_mode != 'EDIT':
                bpy.ops.object.editmode_toggle()
            else:
                # else we could already be in edit mode with some stale
                # updates, exiting and reentering forces an update
                bpy.ops.object.editmode_toggle()
                bpy.ops.object.editmode_toggle()

            # Get global coordinate data for each geometry item, with
            # modifiers applied. Grab either directly from the scene data
            # (for quick ops), or from the MAPlus primitives
            # CollectionProperty on the scene data (for advanced tools)
            if hasattr(self, 'quick_op_target'):
                if addon_data.quick_align_pts_auto_grab_src:
                    vert_attribs_to_set = ('point',)
                    try:
                        vert_data = return_selected_verts(
                            bpy.context.active_object,
                            len(vert_attribs_to_set),
                            bpy.context.active_object.matrix_world
                        )
                    except InsufficientSelectionError:
                        self.report({'ERROR'}, 'Not enough vertices selected.')
                        return {'CANCELLED'}
                    except NonMeshGrabError:
                        self.report(
                            {'ERROR'},
                            'Cannot grab coords: non-mesh or no active object.'
                        )
                        return {'CANCELLED'}

                    set_item_coords(
                        addon_data.quick_align_pts_src,
                        vert_attribs_to_set,
                        vert_data
                    )

                src_global_data = get_modified_global_coords(
                    geometry=addon_data.quick_align_pts_src,
                    kind='POINT'
                )
                dest_global_data = get_modified_global_coords(
                    geometry=addon_data.quick_align_pts_dest,
                    kind='POINT'
                )

            else:
                src_global_data = get_modified_global_coords(
                    geometry=prims[active_item.apt_pt_one],
                    kind='POINT'
                )
                dest_global_data = get_modified_global_coords(
                    geometry=prims[active_item.apt_pt_two],
                    kind='POINT'
                )

            # These global point coordinate vectors will be used to construct
            # geometry and transformations in both object (global) space
            # and mesh (local) space
            src_pt = src_global_data[0]
            dest_pt = dest_global_data[0]

            # create common vars needed for object and for mesh level transfs
            active_obj_transf = bpy.context.active_object.matrix_world.copy()
            inverse_active = active_obj_transf.copy()
            inverse_active.invert()

            multi_edit_targets = [
                model for model in bpy.context.scene.objects if (
                    model.select and model.type == 'MESH'
                )
            ]
            if self.target == 'OBJECT':
                for item in multi_edit_targets:
                    align_points = dest_pt - src_pt

                    # Take modifiers on the transformation item into account,
                    # in global (object) space
                    if active_item.apt_make_unit_vector:
                        align_points.normalize()
                    if active_item.apt_flip_direction:
                        align_points.negate()
                    align_points *= active_item.apt_multiplier

                    item.location += align_points

            else:
                for item in multi_edit_targets:
                    self.report(
                        {'WARNING'},
                        ('Warning/Experimental: mesh transforms'
                         ' on objects with non-uniform scaling'
                         ' are not currently supported.')
                    )
                    # Init source mesh
                    src_mesh = bmesh.new()
                    src_mesh.from_mesh(item.data)

                    # Stored geom data in local coords
                    src_pt_loc = inverse_active * src_pt
                    dest_pt_loc = inverse_active * dest_pt

                    # Get translation vector (in local space), src to dest
                    align_points_vec = dest_pt_loc - src_pt_loc

                    # Take modifiers on the transformation item into account,
                    # in local (mesh) space
                    if active_item.apt_make_unit_vector:
                        # There are special considerations for this modifier
                        # since we need to achieve a global length of
                        # one, but can only transform it in local space
                        # (NOTE: assumes only uniform scaling on the
                        # active object)
                        scaling_factor = 1.0 / item.scale[0]
                        align_points_vec.normalize()
                        align_points_vec *= scaling_factor
                    if active_item.apt_flip_direction:
                        align_points_vec.negate()
                    align_points_vec *= active_item.apt_multiplier

                    align_points_loc = mathutils.Matrix.Translation(
                        align_points_vec
                    )

                    if self.target == 'MESHSELECTED':
                        src_mesh.transform(
                            align_points_loc,
                            filter={'SELECT'}
                        )
                    elif self.target == 'WHOLEMESH':
                        src_mesh.transform(align_points_loc)

                    # write and then release the mesh data
                    bpy.ops.object.mode_set(mode='OBJECT')
                    src_mesh.to_mesh(item.data)
                    src_mesh.free()

            # Go back to whatever mode we were in before doing this
            bpy.ops.object.mode_set(mode=previous_mode)

        else:
            self.report(
                {'ERROR'},
                'Cannot transform: non-mesh or no active object.'
            )
            return {'CANCELLED'}

        return {'FINISHED'}


class AlignPointsObject(AlignPointsBase):
    bl_idname = "maplus.alignpointsobject"
    bl_label = "Align Points Object"
    bl_description = (
        "Match the location of one vertex on a mesh object to another"
    )
    bl_options = {'REGISTER', 'UNDO'}
    target = 'OBJECT'


class QuickAlignPointsObject(AlignPointsBase):
    bl_idname = "maplus.quickalignpointsobject"
    bl_label = "Quick Align Points Object"
    bl_description = (
        "Match the location of one vertex on a mesh object to another"
    )
    bl_options = {'REGISTER', 'UNDO'}
    target = 'OBJECT'
    quick_op_target = True


class AlignPointsMeshSelected(AlignPointsBase):
    bl_idname = "maplus.alignpointsmeshselected"
    bl_label = "Align Points Mesh Selected"
    bl_description = (
        "Match the location of one vertex on a mesh piece "
        "(the selected verts) to another"
    )
    bl_options = {'REGISTER', 'UNDO'}
    target = 'MESHSELECTED'

    @classmethod
    def poll(cls, context):
        addon_data = bpy.context.scene.maplus_data
        if not addon_data.use_experimental:
            return False
        return True


class QuickAlignPointsMeshSelected(AlignPointsBase):
    bl_idname = "maplus.quickalignpointsmeshselected"
    bl_label = "Quick Align Points Mesh Selected"
    bl_description = (
        "Match the location of one vertex on a mesh piece "
        "(the selected verts) to another"
    )
    bl_options = {'REGISTER', 'UNDO'}
    target = 'MESHSELECTED'
    quick_op_target = True

    @classmethod
    def poll(cls, context):
        addon_data = bpy.context.scene.maplus_data
        if not addon_data.use_experimental:
            return False
        return True


class AlignPointsWholeMesh(AlignPointsBase):
    bl_idname = "maplus.alignpointswholemesh"
    bl_label = "Align Points Whole Mesh"
    bl_description = "Match the location of one vertex on a mesh to another"
    bl_options = {'REGISTER', 'UNDO'}
    target = 'WHOLEMESH'

    @classmethod
    def poll(cls, context):
        addon_data = bpy.context.scene.maplus_data
        if not addon_data.use_experimental:
            return False
        return True


class QuickAlignPointsWholeMesh(AlignPointsBase):
    bl_idname = "maplus.quickalignpointswholemesh"
    bl_label = "Quick Align Points Whole Mesh"
    bl_description = "Match the location of one vertex on a mesh to another"
    bl_options = {'REGISTER', 'UNDO'}
    target = 'WHOLEMESH'
    quick_op_target = True

    @classmethod
    def poll(cls, context):
        addon_data = bpy.context.scene.maplus_data
        if not addon_data.use_experimental:
            return False
        return True


class DirectionalSlideBase(bpy.types.Operator):
    bl_idname = "maplus.directionalslidebase"
    bl_label = "Directional Slide Base"
    bl_description = "Directional slide base class"
    bl_options = {'REGISTER', 'UNDO'}

    def execute(self, context):
        addon_data = bpy.context.scene.maplus_data
        prims = addon_data.prim_list
        previous_mode = bpy.context.active_object.mode
        if not hasattr(self, "quick_op_target"):
            active_item = prims[addon_data.active_list_item]
        else:
            active_item = addon_data.quick_directional_slide_transf

        if (bpy.context.active_object and
                type(bpy.context.active_object.data) == bpy.types.Mesh):

            if not hasattr(self, "quick_op_target"):
                if prims[active_item.ds_direction].kind != 'LINE':
                    self.report(
                        {'ERROR'},
                        'Wrong operand: "Directional Slide" can'
                        ' only operate on a line'
                    )
                    return {'CANCELLED'}

            # a bmesh can only be initialized in edit mode...
            if previous_mode != 'EDIT':
                bpy.ops.object.editmode_toggle()
            else:
                # else we could already be in edit mode with some stale
                # updates, exiting and reentering forces an update
                bpy.ops.object.editmode_toggle()
                bpy.ops.object.editmode_toggle()

            # Get global coordinate data for each geometry item, with
            # modifiers applied. Grab either directly from the scene data
            # (for quick ops), or from the MAPlus primitives
            # CollectionProperty on the scene data (for advanced tools)
            if hasattr(self, 'quick_op_target'):
                if addon_data.quick_directional_slide_auto_grab_src:
                    vert_attribs_to_set = ('line_start', 'line_end')
                    try:
                        vert_data = return_selected_verts(
                            bpy.context.active_object,
                            len(vert_attribs_to_set),
                            bpy.context.active_object.matrix_world
                        )
                    except InsufficientSelectionError:
                        self.report({'ERROR'}, 'Not enough vertices selected.')
                        return {'CANCELLED'}
                    except NonMeshGrabError:
                        self.report(
                            {'ERROR'},
                            'Cannot grab coords: non-mesh or no active object.'
                        )
                        return {'CANCELLED'}

                    set_item_coords(
                        addon_data.quick_directional_slide_src,
                        vert_attribs_to_set,
                        vert_data
                    )

                src_global_data = get_modified_global_coords(
                    geometry=addon_data.quick_directional_slide_src,
                    kind='LINE'
                )

            else:
                src_global_data = get_modified_global_coords(
                    geometry=prims[active_item.ds_direction],
                    kind='LINE'
                )

            # These global point coordinate vectors will be used to construct
            # geometry and transformations in both object (global) space
            # and mesh (local) space
            dir_start = src_global_data[0]
            dir_end = src_global_data[1]

            # create common vars needed for object and for mesh level transfs
            active_obj_transf = bpy.context.active_object.matrix_world.copy()
            inverse_active = active_obj_transf.copy()
            inverse_active.invert()

            multi_edit_targets = [
                model for model in bpy.context.scene.objects if (
                    model.select and model.type == 'MESH'
                )
            ]
            if self.target == 'OBJECT':
                for item in multi_edit_targets:
                    # Make the vector specifying the direction and
                    # magnitude to slide in
                    direction = dir_end - dir_start

                    # Take modifiers on the transformation item into account,
                    # in global (object) space
                    if active_item.ds_make_unit_vec:
                        direction.normalize()
                    if active_item.ds_flip_direction:
                        direction.negate()
                    direction *= active_item.ds_multiplier

                    item.location += direction

            else:
                for item in multi_edit_targets:
                    self.report(
                        {'WARNING'},
                        ('Warning/Experimental: mesh transforms'
                         ' on objects with non-uniform scaling'
                         ' are not currently supported.')
                    )
                    # Init source mesh
                    src_mesh = bmesh.new()
                    src_mesh.from_mesh(item.data)

                    # Get the object world matrix
                    item_matrix_unaltered_loc = item.matrix_world.copy()
                    unaltered_inverse_loc = item_matrix_unaltered_loc.copy()
                    unaltered_inverse_loc.invert()

                    # Stored geom data in local coords
                    dir_start_loc = unaltered_inverse_loc * dir_start
                    dir_end_loc = unaltered_inverse_loc * dir_end

                    # Get translation vector in local space
                    direction_loc = dir_end_loc - dir_start_loc

                    # Take modifiers on the transformation item into account,
                    # in local (mesh) space
                    if active_item.ds_make_unit_vec:
                        # There are special considerations for this modifier
                        # since we need to achieve a global length of
                        # one, but can only transform it in local space
                        # (NOTE: assumes only uniform scaling on the
                        # active object)
                        scaling_factor = 1.0 / item.scale[0]
                        direction_loc.normalize()
                        direction_loc *= scaling_factor
                    if active_item.ds_flip_direction:
                        direction_loc.negate()
                    direction_loc *= active_item.ds_multiplier
                    dir_slide = mathutils.Matrix.Translation(direction_loc)

                    if self.target == 'MESHSELECTED':
                        src_mesh.transform(
                            dir_slide,
                            filter={'SELECT'}
                        )
                    elif self.target == 'WHOLEMESH':
                        src_mesh.transform(dir_slide)

                    # write and then release the mesh data
                    bpy.ops.object.mode_set(mode='OBJECT')
                    src_mesh.to_mesh(item.data)
                    src_mesh.free()

            # Go back to whatever mode we were in before doing this
            bpy.ops.object.mode_set(mode=previous_mode)

        else:
            self.report(
                {'ERROR'},
                'Cannot transform: non-mesh or no active object.'
            )
            return {'CANCELLED'}

        return {'FINISHED'}


class DirectionalSlideObject(DirectionalSlideBase):
    bl_idname = "maplus.directionalslideobject"
    bl_label = "Directional Slide Object"
    bl_description = "Translates a target object (moves in a direction)"
    bl_options = {'REGISTER', 'UNDO'}
    target = 'OBJECT'


class QuickDirectionalSlideObject(DirectionalSlideBase):
    bl_idname = "maplus.quickdirectionalslideobject"
    bl_label = "Directional Slide Object"
    bl_description = "Translates a target object (moves in a direction)"
    bl_options = {'REGISTER', 'UNDO'}
    target = 'OBJECT'
    quick_op_target = True


class DirectionalSlideMeshSelected(DirectionalSlideBase):
    bl_idname = "maplus.directionalslidemeshselected"
    bl_label = "Directional Slide Mesh Piece"
    bl_description = (
        "Translates a target mesh piece (moves selected verts in a direction)"
    )
    bl_options = {'REGISTER', 'UNDO'}
    target = 'MESHSELECTED'

    @classmethod
    def poll(cls, context):
        addon_data = bpy.context.scene.maplus_data
        if not addon_data.use_experimental:
            return False
        return True


class DirectionalSlideWholeMesh(DirectionalSlideBase):
    bl_idname = "maplus.directionalslidewholemesh"
    bl_label = "Directional Slide Mesh"
    bl_description = "Translates a target mesh (moves mesh in a direction)"
    bl_options = {'REGISTER', 'UNDO'}
    target = 'WHOLEMESH'

    @classmethod
    def poll(cls, context):
        addon_data = bpy.context.scene.maplus_data
        if not addon_data.use_experimental:
            return False
        return True


class QuickDirectionalSlideMeshSelected(DirectionalSlideBase):
    bl_idname = "maplus.quickdirectionalslidemeshselected"
    bl_label = "Directional Slide Mesh"
    bl_description = "Translates a target mesh (moves mesh in a direction)"
    bl_options = {'REGISTER', 'UNDO'}
    target = 'MESHSELECTED'
    quick_op_target = True

    @classmethod
    def poll(cls, context):
        addon_data = bpy.context.scene.maplus_data
        if not addon_data.use_experimental:
            return False
        return True


class QuickDirectionalSlideWholeMesh(DirectionalSlideBase):
    bl_idname = "maplus.quickdirectionalslidewholemesh"
    bl_label = "Directional Slide Mesh"
    bl_description = "Translates a target mesh (moves mesh in a direction)"
    bl_options = {'REGISTER', 'UNDO'}
    target = 'WHOLEMESH'
    quick_op_target = True

    @classmethod
    def poll(cls, context):
        addon_data = bpy.context.scene.maplus_data
        if not addon_data.use_experimental:
            return False
        return True


def scale_mat_from_vec(vec):
    return (
        mathutils.Matrix.Scale(
            vec[0],
            4,
            mathutils.Vector((1, 0.0, 0.0))
        ) *
        mathutils.Matrix.Scale(
            vec[1],
            4,
            mathutils.Vector((0.0, 1, 0.0))
        ) *
        mathutils.Matrix.Scale(
            vec[2],
            4,
            mathutils.Vector((0.0, 0.0, 1))
        )
    )


class AxisRotateBase(bpy.types.Operator):
    bl_idname = "maplus.axisrotatebase"
    bl_label = "Axis Rotate Base"
    bl_description = "Axis rotate base class"
    bl_options = {'REGISTER', 'UNDO'}
    target = None

    def execute(self, context):
        addon_data = bpy.context.scene.maplus_data
        prims = addon_data.prim_list
        previous_mode = bpy.context.active_object.mode
        if not hasattr(self, "quick_op_target"):
            active_item = prims[addon_data.active_list_item]
        else:
            active_item = addon_data.quick_axis_rotate_transf

        if (bpy.context.active_object and
                type(bpy.context.active_object.data) == bpy.types.Mesh):

            if not hasattr(self, "quick_op_target"):
                if prims[active_item.axr_axis].kind != 'LINE':
                    self.report(
                        {'ERROR'},
                        ('Wrong operands: "Axis Rotate" can only operate on '
                         'a line')
                    )
                    return {'CANCELLED'}

            # a bmesh can only be initialized in edit mode...
            if previous_mode != 'EDIT':
                bpy.ops.object.editmode_toggle()
            else:
                # else we could already be in edit mode with some stale
                # updates, exiting and reentering forces an update
                bpy.ops.object.editmode_toggle()
                bpy.ops.object.editmode_toggle()

            # Get global coordinate data for each geometry item, with
            # modifiers applied. Grab either directly from the scene data
            # (for quick ops), or from the MAPlus primitives
            # CollectionProperty on the scene data (for advanced tools)
            if hasattr(self, 'quick_op_target'):
                if addon_data.quick_axis_rotate_auto_grab_src:
                    vert_attribs_to_set = ('line_start', 'line_end')
                    try:
                        vert_data = return_selected_verts(
                            bpy.context.active_object,
                            len(vert_attribs_to_set),
                            bpy.context.active_object.matrix_world
                        )
                    except InsufficientSelectionError:
                        self.report({'ERROR'}, 'Not enough vertices selected.')
                        return {'CANCELLED'}
                    except NonMeshGrabError:
                        self.report(
                            {'ERROR'},
                            'Cannot grab coords: non-mesh or no active object.'
                        )
                        return {'CANCELLED'}

                    set_item_coords(
                        addon_data.quick_axis_rotate_src,
                        vert_attribs_to_set,
                        vert_data
                    )

                src_global_data = get_modified_global_coords(
                    geometry=addon_data.quick_axis_rotate_src,
                    kind='LINE'
                )

            else:
                src_global_data = get_modified_global_coords(
                    geometry=prims[active_item.axr_axis],
                    kind='LINE'
                )

            # These global point coordinate vectors will be used to construct
            # geometry and transformations in both object (global) space
            # and mesh (local) space
            axis_start = src_global_data[0]
            axis_end = src_global_data[1]

            # Get rotation in proper units (radians)
            if (bpy.context.scene.unit_settings.system_rotation == 'RADIANS'):
                converted_rot_amount = active_item.axr_amount
            else:
                converted_rot_amount = math.radians(active_item.axr_amount)

            # create common vars needed for object and for mesh
            # level transforms
            active_obj_transf = bpy.context.active_object.matrix_world.copy()
            inverse_active = active_obj_transf.copy()
            inverse_active.invert()

            multi_edit_targets = [
                model for model in bpy.context.scene.objects if (
                    model.select and model.type == 'MESH'
                )
            ]
            if self.target == 'OBJECT':
                for item in multi_edit_targets:
                    # (Note that there are no transformation modifiers for this
                    # transformation type, so that section is omitted here)

                    # Get the object world matrix before we modify it here
                    item_matrix_unaltered = item.matrix_world.copy()
                    unaltered_inverse = item_matrix_unaltered.copy()
                    unaltered_inverse.invert()

                    # Construct the axis vector and corresponding matrix
                    axis = axis_end - axis_start
                    axis_rot = mathutils.Matrix.Rotation(
                        converted_rot_amount,
                        4,
                        axis
                    )

                    # Perform the rotation (axis will be realigned later)
                    item.rotation_euler.rotate(axis_rot)
                    bpy.context.scene.update()

                    # put the original line starting point (before the object
                    # was rotated) into the local object space
                    src_pivot_location_local = unaltered_inverse * axis_start

                    # Calculate the new pivot location (after the
                    # first rotation), so that the axis can be moved
                    # back into place
                    new_pivot_loc_global = (
                        item.matrix_world *
                        src_pivot_location_local
                    )
                    pivot_to_dest = axis_start - new_pivot_loc_global

                    item.location += pivot_to_dest

            else:
                for item in multi_edit_targets:
                    self.report(
                        {'WARNING'},
                        ('Warning/Experimental: mesh transforms'
                         ' on objects with non-uniform scaling'
                         ' are not currently supported.')
                    )
                    # (Note that there are no transformation modifiers for this
                    # transformation type, so that section is omitted here)

                    # Init source mesh
                    src_mesh = bmesh.new()
                    src_mesh.from_mesh(item.data)

                    # Get the object world matrix
                    item_matrix_unaltered_loc = item.matrix_world.copy()
                    unaltered_inverse_loc = item_matrix_unaltered_loc.copy()
                    unaltered_inverse_loc.invert()

                    # Stored geom data in local coords
                    axis_start_loc = unaltered_inverse_loc * axis_start
                    axis_end_loc = unaltered_inverse_loc * axis_end

                    # Get axis vector in local space
                    axis_loc = axis_end_loc - axis_start_loc

                    # Get translation, pivot to local origin
                    axis_start_inv = axis_start_loc.copy()
                    axis_start_inv.negate()
                    src_pivot_to_loc_origin = mathutils.Matrix.Translation(
                        axis_start_inv
                    )
                    src_pivot_to_loc_origin.resize_4x4()

                    # Get local axis rotation
                    axis_rot_at_loc_origin = mathutils.Matrix.Rotation(
                        converted_rot_amount,
                        4,
                        axis_loc
                    )

                    # Get translation, pivot to dest
                    pivot_to_dest = mathutils.Matrix.Translation(
                        axis_start_loc
                    )
                    pivot_to_dest.resize_4x4()

                    axis_rotate_loc = (
                        pivot_to_dest *
                        axis_rot_at_loc_origin *
                        src_pivot_to_loc_origin
                    )

                    if self.target == 'MESHSELECTED':
                        src_mesh.transform(
                            axis_rotate_loc,
                            filter={'SELECT'}
                        )
                        bpy.ops.object.mode_set(mode='OBJECT')
                        src_mesh.to_mesh(item.data)
                    elif self.target == 'WHOLEMESH':
                        src_mesh.transform(axis_rotate_loc)
                        bpy.ops.object.mode_set(mode='OBJECT')
                        src_mesh.to_mesh(item.data)

                    src_mesh.free()

            # Go back to whatever mode we were in before doing this
            bpy.ops.object.mode_set(mode=previous_mode)

        else:
            self.report(
                {'ERROR'},
                'Cannot transform: non-mesh or no active object.'
            )
            return {'CANCELLED'}

        return {'FINISHED'}


class AxisRotateObject(AxisRotateBase):
    bl_idname = "maplus.axisrotateobject"
    bl_label = "Axis Rotate"
    bl_description = "Rotates around an axis"
    bl_options = {'REGISTER', 'UNDO'}
    target = 'OBJECT'


class QuickAxisRotateObject(AxisRotateBase):
    bl_idname = "maplus.quickaxisrotateobject"
    bl_label = "Axis Rotate"
    bl_description = "Rotates around an axis"
    bl_options = {'REGISTER', 'UNDO'}
    target = 'OBJECT'
    quick_op_target = True


class AxisRotateMeshSelected(AxisRotateBase):
    bl_idname = "maplus.axisrotatemeshselected"
    bl_label = "Axis Rotate"
    bl_description = "Rotates around an axis"
    bl_options = {'REGISTER', 'UNDO'}
    target = 'MESHSELECTED'

    @classmethod
    def poll(cls, context):
        addon_data = bpy.context.scene.maplus_data
        if not addon_data.use_experimental:
            return False
        return True


class AxisRotateWholeMesh(AxisRotateBase):
    bl_idname = "maplus.axisrotatewholemesh"
    bl_label = "Axis Rotate"
    bl_description = "Rotates around an axis"
    bl_options = {'REGISTER', 'UNDO'}
    target = 'WHOLEMESH'

    @classmethod
    def poll(cls, context):
        addon_data = bpy.context.scene.maplus_data
        if not addon_data.use_experimental:
            return False
        return True


class QuickAxisRotateMeshSelected(AxisRotateBase):
    bl_idname = "maplus.quickaxisrotatemeshselected"
    bl_label = "Axis Rotate"
    bl_description = "Rotates around an axis"
    bl_options = {'REGISTER', 'UNDO'}
    target = 'MESHSELECTED'
    quick_op_target = True

    @classmethod
    def poll(cls, context):
        addon_data = bpy.context.scene.maplus_data
        if not addon_data.use_experimental:
            return False
        return True


class QuickAxisRotateWholeMesh(AxisRotateBase):
    bl_idname = "maplus.quickaxisrotatewholemesh"
    bl_label = "Axis Rotate"
    bl_description = "Rotates around an axis"
    bl_options = {'REGISTER', 'UNDO'}
    target = 'WHOLEMESH'
    quick_op_target = True

    @classmethod
    def poll(cls, context):
        addon_data = bpy.context.scene.maplus_data
        if not addon_data.use_experimental:
            return False
        return True


class AlignLinesBase(bpy.types.Operator):
    bl_idname = "maplus.alignlinesbase"
    bl_label = "Align Lines Base"
    bl_description = "Align lines base class"
    bl_options = {'REGISTER', 'UNDO'}
    target = None

    def execute(self, context):
        addon_data = bpy.context.scene.maplus_data
        prims = addon_data.prim_list
        previous_mode = bpy.context.active_object.mode
        if hasattr(self, "quick_op_target"):
            active_item = addon_data.quick_align_lines_transf
        else:
            active_item = prims[addon_data.active_list_item]

        if (bpy.context.active_object and
                type(bpy.context.active_object.data) == bpy.types.Mesh):

            if not hasattr(self, "quick_op_target"):
                if (prims[active_item.aln_src_line].kind != 'LINE' or
                        prims[active_item.aln_dest_line].kind != 'LINE'):
                    self.report(
                        {'ERROR'},
                        ('Wrong operands: "Align Lines" can only operate on '
                         'two lines')
                    )
                    return {'CANCELLED'}

            # a bmesh can only be initialized in edit mode...
            if previous_mode != 'EDIT':
                bpy.ops.object.editmode_toggle()
            else:
                # else we could already be in edit mode with some stale
                # updates, exiting and reentering forces an update
                bpy.ops.object.editmode_toggle()
                bpy.ops.object.editmode_toggle()

            # Get global coordinate data for each geometry item, with
            # modifiers applied. Grab either directly from the scene data
            # (for quick ops), or from the MAPlus primitives
            # CollectionProperty on the scene data (for advanced tools)
            if hasattr(self, 'quick_op_target'):
                if addon_data.quick_align_lines_auto_grab_src:
                    vert_attribs_to_set = ('line_start', 'line_end')
                    try:
                        vert_data = return_selected_verts(
                            bpy.context.active_object,
                            len(vert_attribs_to_set),
                            bpy.context.active_object.matrix_world
                        )
                    except InsufficientSelectionError:
                        self.report({'ERROR'}, 'Not enough vertices selected.')
                        return {'CANCELLED'}
                    except NonMeshGrabError:
                        self.report(
                            {'ERROR'},
                            'Cannot grab coords: non-mesh or no active object.'
                        )
                        return {'CANCELLED'}

                    set_item_coords(
                        addon_data.quick_align_lines_src,
                        vert_attribs_to_set,
                        vert_data
                    )

                src_global_data = get_modified_global_coords(
                    geometry=addon_data.quick_align_lines_src,
                    kind='LINE'
                )
                dest_global_data = get_modified_global_coords(
                    geometry=addon_data.quick_align_lines_dest,
                    kind='LINE'
                )

            else:
                src_global_data = get_modified_global_coords(
                    geometry=prims[active_item.aln_src_line],
                    kind='LINE'
                )
                dest_global_data = get_modified_global_coords(
                    geometry=prims[active_item.aln_dest_line],
                    kind='LINE'
                )

            # These global point coordinate vectors will be used to construct
            # geometry and transformations in both object (global) space
            # and mesh (local) space
            src_start = src_global_data[0]
            src_end = src_global_data[1]

            dest_start = dest_global_data[0]
            dest_end = dest_global_data[1]

            # create common vars needed for object and for mesh
            # level transforms
            active_obj_transf = bpy.context.active_object.matrix_world.copy()
            inverse_active = active_obj_transf.copy()
            inverse_active.invert()

            multi_edit_targets = [
                model for model in bpy.context.scene.objects if (
                    model.select and model.type == 'MESH'
                )
            ]
            if self.target == 'OBJECT':
                for item in multi_edit_targets:
                    # Get the object world matrix before we modify it here
                    item_matrix_unaltered = item.matrix_world.copy()
                    unaltered_inverse = item_matrix_unaltered.copy()
                    unaltered_inverse.invert()

                    # construct lines from the stored geometry
                    src_line = src_end - src_start
                    dest_line = dest_end - dest_start

                    # Take modifiers on the transformation item into account,
                    # in global (object) space
                    if active_item.aln_flip_direction:
                        src_line.negate()

                    # find rotational difference between source and dest lines
                    rotational_diff = src_line.rotation_difference(dest_line)
                    parallelize_lines = rotational_diff.to_matrix()
                    parallelize_lines.resize_4x4()

                    # rotate active object so line one is parallel linear,
                    # position will be corrected after this
                    item.rotation_euler.rotate(
                        rotational_diff
                    )
                    bpy.context.scene.update()

                    # put the original line starting point (before the object
                    # was rotated) into the local object space
                    src_pivot_location_local = unaltered_inverse * src_start

                    # get final global position of pivot (source line
                    # start coords) after object rotation
                    new_global_src_pivot_coords = (
                        item.matrix_world *
                        src_pivot_location_local
                    )
                    # get translation, pivot to dest
                    pivot_to_dest = (
                        dest_start - new_global_src_pivot_coords
                    )

                    item.location = (
                        item.location + pivot_to_dest
                    )
                    bpy.context.scene.update()

            else:
                for item in multi_edit_targets:
                    self.report(
                        {'WARNING'},
                        ('Warning/Experimental: mesh transforms'
                         ' on objects with non-uniform scaling'
                         ' are not currently supported.')
                    )
                    # Init source mesh
                    src_mesh = bmesh.new()
                    src_mesh.from_mesh(item.data)

                    # Get the object world matrix
                    item_matrix_unaltered_loc = item.matrix_world.copy()
                    unaltered_inverse_loc = item_matrix_unaltered_loc.copy()
                    unaltered_inverse_loc.invert()

                    # Stored geom data in local coords
                    src_start_loc = unaltered_inverse_loc * src_start
                    src_end_loc = unaltered_inverse_loc * src_end

                    dest_start_loc = unaltered_inverse_loc * dest_start
                    dest_end_loc = unaltered_inverse_loc * dest_end

                    # Construct vectors for each line in local space
                    loc_src_line = src_end_loc - src_start_loc
                    loc_dest_line = dest_end_loc - dest_start_loc

                    # Take modifiers on the transformation item into account,
                    # in local (mesh) space
                    if active_item.aln_flip_direction:
                        loc_src_line.negate()

                    # Get translation, move source pivot to local origin
                    src_start_inv = src_start_loc.copy()
                    src_start_inv.negate()
                    src_pivot_to_loc_origin = mathutils.Matrix.Translation(
                        src_start_inv
                    )

                    # Get edge alignment rotation (align src to dest)
                    loc_rdiff = loc_src_line.rotation_difference(
                        loc_dest_line
                    )
                    parallelize_lines_loc = loc_rdiff.to_matrix()
                    parallelize_lines_loc.resize_4x4()

                    # Get translation, move pivot to destination
                    pivot_to_dest_loc = mathutils.Matrix.Translation(
                        dest_start_loc
                    )

                    loc_make_collinear = (
                        pivot_to_dest_loc *
                        parallelize_lines_loc *
                        src_pivot_to_loc_origin
                    )

                    if self.target == 'MESHSELECTED':
                        src_mesh.transform(
                            loc_make_collinear,
                            filter={'SELECT'}
                        )
                    elif self.target == 'WHOLEMESH':
                        src_mesh.transform(loc_make_collinear)

                    bpy.ops.object.mode_set(mode='OBJECT')
                    src_mesh.to_mesh(item.data)
                    src_mesh.free()

            # Go back to whatever mode we were in before doing this
            bpy.ops.object.mode_set(mode=previous_mode)

        else:
            self.report(
                {'ERROR'},
                'Cannot transform: non-mesh or no active object.'
            )
            return {'CANCELLED'}

        return {'FINISHED'}


class AlignLinesObject(AlignLinesBase):
    bl_idname = "maplus.alignlinesobject"
    bl_label = "Align Lines"
    bl_description = "Makes lines collinear (in line with each other)"
    bl_options = {'REGISTER', 'UNDO'}
    target = 'OBJECT'


class QuickAlignLinesObject(AlignLinesBase):
    bl_idname = "maplus.quickalignlinesobject"
    bl_label = "Align Lines"
    bl_description = "Makes lines collinear (in line with each other)"
    bl_options = {'REGISTER', 'UNDO'}
    target = 'OBJECT'
    quick_op_target = True


class AlignLinesMeshSelected(AlignLinesBase):
    bl_idname = "maplus.alignlinesmeshselected"
    bl_label = "Align Lines"
    bl_description = "Makes lines collinear (in line with each other)"
    bl_options = {'REGISTER', 'UNDO'}
    target = 'MESHSELECTED'

    @classmethod
    def poll(cls, context):
        addon_data = bpy.context.scene.maplus_data
        if not addon_data.use_experimental:
            return False
        return True


class AlignLinesWholeMesh(AlignLinesBase):
    bl_idname = "maplus.alignlineswholemesh"
    bl_label = "Align Lines"
    bl_description = "Makes lines collinear (in line with each other)"
    bl_options = {'REGISTER', 'UNDO'}
    target = 'WHOLEMESH'

    @classmethod
    def poll(cls, context):
        addon_data = bpy.context.scene.maplus_data
        if not addon_data.use_experimental:
            return False
        return True


class QuickAlignLinesMeshSelected(AlignLinesBase):
    bl_idname = "maplus.quickalignlinesmeshselected"
    bl_label = "Align Lines"
    bl_description = "Makes lines collinear (in line with each other)"
    bl_options = {'REGISTER', 'UNDO'}
    target = 'MESHSELECTED'
    quick_op_target = True

    @classmethod
    def poll(cls, context):
        addon_data = bpy.context.scene.maplus_data
        if not addon_data.use_experimental:
            return False
        return True


class QuickAlignLinesWholeMesh(AlignLinesBase):
    bl_idname = "maplus.quickalignlineswholemesh"
    bl_label = "Align Lines"
    bl_description = "Makes lines collinear (in line with each other)"
    bl_options = {'REGISTER', 'UNDO'}
    target = 'WHOLEMESH'
    quick_op_target = True

    @classmethod
    def poll(cls, context):
        addon_data = bpy.context.scene.maplus_data
        if not addon_data.use_experimental:
            return False
        return True


class AlignPlanesBase(bpy.types.Operator):
    bl_idname = "maplus.alignplanesbase"
    bl_label = "Align Planes base"
    bl_description = "Align Planes base class"
    bl_options = {'REGISTER', 'UNDO'}

    def execute(self, context):
        addon_data = bpy.context.scene.maplus_data
        prims = addon_data.prim_list
        previous_mode = bpy.context.active_object.mode
        if not hasattr(self, "quick_op_target"):
            active_item = prims[addon_data.active_list_item]
        else:
            active_item = addon_data.quick_align_planes_transf

        if (bpy.context.active_object and
                type(bpy.context.active_object.data) == bpy.types.Mesh):

            if not hasattr(self, "quick_op_target"):
                if (prims[active_item.apl_src_plane].kind != 'PLANE' or
                        prims[active_item.apl_dest_plane].kind != 'PLANE'):
                    self.report(
                        {'ERROR'},
                        ('Wrong operands: "Align Planes" can only operate on '
                         'two planes')
                    )
                    return {'CANCELLED'}

            # a bmesh can only be initialized in edit mode...
            if previous_mode != 'EDIT':
                bpy.ops.object.editmode_toggle()
            else:
                # else we could already be in edit mode with some stale
                # updates, exiting and reentering forces an update
                bpy.ops.object.editmode_toggle()
                bpy.ops.object.editmode_toggle()

            # Get global coordinate data for each geometry item, with
            # modifiers applied. Grab either directly from the scene data
            # (for quick ops), or from the MAPlus primitives
            # CollectionProperty on the scene data (for advanced tools)
            if hasattr(self, "quick_op_target"):
                if addon_data.quick_align_planes_auto_grab_src:
                    vert_attribs_to_set = (
                        'plane_pt_a',
                        'plane_pt_b',
                        'plane_pt_c'
                    )
                    try:
                        vert_data = return_selected_verts(
                            bpy.context.active_object,
                            len(vert_attribs_to_set),
                            bpy.context.active_object.matrix_world
                        )
                    except InsufficientSelectionError:
                        self.report({'ERROR'}, 'Not enough vertices selected.')
                        return {'CANCELLED'}
                    except NonMeshGrabError:
                        self.report(
                            {'ERROR'},
                            'Cannot grab coords: non-mesh or no active object.'
                        )
                        return {'CANCELLED'}

                    set_item_coords(
                        addon_data.quick_align_planes_src,
                        vert_attribs_to_set,
                        vert_data
                    )

                src_global_data = get_modified_global_coords(
                    geometry=addon_data.quick_align_planes_src,
                    kind='PLANE'
                )
                dest_global_data = get_modified_global_coords(
                    geometry=addon_data.quick_align_planes_dest,
                    kind='PLANE'
                )

            else:
                src_global_data = get_modified_global_coords(
                    geometry=prims[active_item.apl_src_plane],
                    kind='PLANE'
                )
                dest_global_data = get_modified_global_coords(
                    geometry=prims[active_item.apl_dest_plane],
                    kind='PLANE'
                )

            # These global point coordinate vectors will be used to construct
            # geometry and transformations in both object (global) space
            # and mesh (local) space
            src_pt_a = src_global_data[0]
            src_pt_b = src_global_data[1]
            src_pt_c = src_global_data[2]

            dest_pt_a = dest_global_data[0]
            dest_pt_b = dest_global_data[1]
            dest_pt_c = dest_global_data[2]

            # create common vars needed for object and for mesh level transfs
            active_obj_transf = bpy.context.active_object.matrix_world.copy()
            inverse_active = active_obj_transf.copy()
            inverse_active.invert()

            # We need global data for the object operation and for creation
            # of a custom transform orientation if the user enables it.
            # construct normal vector for first (source) plane
            src_pln_ln_BA = src_pt_a - src_pt_b
            src_pln_ln_BC = src_pt_c - src_pt_b
            src_normal = src_pln_ln_BA.cross(src_pln_ln_BC)

            # Take modifiers on the transformation item into account,
            # in global (object) space
            if active_item.apl_flip_normal:
                src_normal.negate()

            # construct normal vector for second (destination) plane
            dest_pln_ln_BA = dest_pt_a - dest_pt_b
            dest_pln_ln_BC = dest_pt_c - dest_pt_b
            dest_normal = dest_pln_ln_BA.cross(dest_pln_ln_BC)

            # find rotational difference between source and dest planes
            rotational_diff = src_normal.rotation_difference(dest_normal)

            # Set up edge alignment (BA plane1 to BA plane2)
            new_lead_edge_orientation = src_pln_ln_BA.copy()
            new_lead_edge_orientation.rotate(rotational_diff)
            parallelize_edges = new_lead_edge_orientation.rotation_difference(
                dest_pln_ln_BA
            )

            # Create custom transform orientation, for sliding the user's
            # target along the destination face after it has been aligned.
            # We do this by making a basis matrix out of the dest plane
            # leading edge vector, the dest normal vector, and the cross
            # of those two (each vector is normalized first)
            vdest = dest_pln_ln_BA.copy()
            vdest.normalize()
            vnorm = dest_normal.copy()
            vnorm.normalize()
            # vnorm.negate()
            vcross = vdest.cross(vnorm)
            vcross.normalize()
            vcross.negate()
            custom_orientation = mathutils.Matrix(
                [
                    [vcross[0], vnorm[0], vdest[0]],
                    [vcross[1], vnorm[1], vdest[1]],
                    [vcross[2], vnorm[2], vdest[2]]
                ]
            )
            bpy.ops.transform.create_orientation(
                name='MAPlus',
                use=active_item.apl_use_custom_orientation,
                overwrite=True
            )
            bpy.context.scene.orientations['MAPlus'].matrix = (
                custom_orientation
            )

            multi_edit_targets = [
                model for model in bpy.context.scene.objects if (
                    model.select and model.type == 'MESH'
                )
            ]
            if self.target == 'OBJECT':
                for item in multi_edit_targets:
                    # Get the object world matrix before we modify it here
                    item_matrix_unaltered = item.matrix_world.copy()
                    unaltered_inverse = item_matrix_unaltered.copy()
                    unaltered_inverse.invert()

                    # Try to rotate the object by the rotational_diff
                    item.rotation_euler.rotate(
                        rotational_diff
                    )
                    bpy.context.scene.update()

                    # Parallelize the leading edges
                    item.rotation_euler.rotate(
                        parallelize_edges
                    )
                    bpy.context.scene.update()

                    # get local coords using active object as basis, in
                    # other words, determine coords of the source pivot
                    # relative to the active object's origin by reversing
                    # the active object's transf from the pivot's coords
                    local_src_pivot_coords = (
                        unaltered_inverse * src_pt_b
                    )

                    # find the new global location of the pivot (we access
                    # the item's matrix_world directly here since we
                    # changed/updated it earlier)
                    new_global_src_pivot_coords = (
                        item.matrix_world * local_src_pivot_coords
                    )
                    # figure out how to translate the object (the translation
                    # vector) so that the source pivot sits on the destination
                    # pivot's location
                    # first vector is the global/absolute distance
                    # between the two pivots
                    pivot_to_dest = (
                        dest_pt_b -
                        new_global_src_pivot_coords
                    )
                    item.location = (
                        item.location +
                        pivot_to_dest
                    )
                    bpy.context.scene.update()

            else:
                for item in multi_edit_targets:
                    self.report(
                        {'WARNING'},
                        ('Warning/Experimental: mesh transforms'
                         ' on objects with non-uniform scaling'
                         ' are not currently supported.')
                    )
                    src_mesh = bmesh.new()
                    src_mesh.from_mesh(item.data)

                    item_matrix_unaltered_loc = item.matrix_world.copy()
                    unaltered_inverse_loc = item_matrix_unaltered_loc.copy()
                    unaltered_inverse_loc.invert()

                    # Stored geom data in local coords
                    src_a_loc = unaltered_inverse_loc * src_pt_a
                    src_b_loc = unaltered_inverse_loc * src_pt_b
                    src_c_loc = unaltered_inverse_loc * src_pt_c

                    dest_a_loc = unaltered_inverse_loc * dest_pt_a
                    dest_b_loc = unaltered_inverse_loc * dest_pt_b
                    dest_c_loc = unaltered_inverse_loc * dest_pt_c

                    src_ba_loc = src_a_loc - src_b_loc
                    src_bc_loc = src_c_loc - src_b_loc
                    src_normal_loc = src_ba_loc.cross(src_bc_loc)

                    # Take modifiers on the transformation item into account,
                    # in local (mesh) space
                    if active_item.apl_flip_normal:
                        src_normal_loc.negate()

                    dest_ba_loc = dest_a_loc - dest_b_loc
                    dest_bc_loc = dest_c_loc - dest_b_loc
                    dest_normal_loc = dest_ba_loc.cross(dest_bc_loc)

                    # Get translation, move source pivot to local origin
                    src_b_inv = src_b_loc.copy()
                    src_b_inv.negate()
                    src_pivot_to_loc_origin = mathutils.Matrix.Translation(
                        src_b_inv
                    )

                    # Get rotational diff between planes
                    loc_rot_diff = src_normal_loc.rotation_difference(
                        dest_normal_loc
                    )
                    parallelize_planes_loc = loc_rot_diff.to_matrix()
                    parallelize_planes_loc.resize_4x4()

                    # Get edge alignment rotation (align leading plane edges)
                    new_lead_edge_ornt_loc = (
                        parallelize_planes_loc * src_ba_loc
                    )
                    edge_align_loc = (
                        new_lead_edge_ornt_loc.rotation_difference(
                            dest_ba_loc
                        )
                    )
                    parallelize_edges_loc = edge_align_loc.to_matrix()
                    parallelize_edges_loc.resize_4x4()

                    # Get translation, move pivot to destination
                    pivot_to_dest_loc = mathutils.Matrix.Translation(
                        dest_b_loc
                    )

                    mesh_coplanar = (
                        pivot_to_dest_loc *
                        parallelize_edges_loc *
                        parallelize_planes_loc *
                        src_pivot_to_loc_origin
                    )

                    if self.target == 'MESHSELECTED':
                        src_mesh.transform(
                            mesh_coplanar,
                            filter={'SELECT'}
                        )
                    elif self.target == 'WHOLEMESH':
                        src_mesh.transform(mesh_coplanar)

                    bpy.ops.object.mode_set(mode='OBJECT')
                    src_mesh.to_mesh(item.data)

            # Go back to whatever mode we were in before doing this
            bpy.ops.object.mode_set(mode=previous_mode)

        else:
            self.report(
                {'ERROR'},
                "\nCannot transform: non-mesh or no active object."
            )
            return {'CANCELLED'}

        return {'FINISHED'}


class AlignPlanesObject(AlignPlanesBase):
    bl_idname = "maplus.alignplanesobject"
    bl_label = "Align Planes"
    bl_description = "Makes planes coplanar (flat against each other)"
    bl_options = {'REGISTER', 'UNDO'}
    target = 'OBJECT'


class QuickAlignPlanesObject(AlignPlanesBase):
    bl_idname = "maplus.quickalignplanesobject"
    bl_label = "Align Planes"
    bl_description = "Makes planes coplanar (flat against each other)"
    bl_options = {'REGISTER', 'UNDO'}
    target = 'OBJECT'
    quick_op_target = True


class AlignPlanesMeshSelected(AlignPlanesBase):
    bl_idname = "maplus.alignplanesmeshselected"
    bl_label = "Align Planes"
    bl_description = "Makes planes coplanar (flat against each other)"
    bl_options = {'REGISTER', 'UNDO'}
    target = 'MESHSELECTED'

    @classmethod
    def poll(cls, context):
        addon_data = bpy.context.scene.maplus_data
        if not addon_data.use_experimental:
            return False
        return True


class AlignPlanesWholeMesh(AlignPlanesBase):
    bl_idname = "maplus.alignplaneswholemesh"
    bl_label = "Align Planes"
    bl_description = "Makes planes coplanar (flat against each other)"
    bl_options = {'REGISTER', 'UNDO'}
    target = 'WHOLEMESH'

    @classmethod
    def poll(cls, context):
        addon_data = bpy.context.scene.maplus_data
        if not addon_data.use_experimental:
            return False
        return True


class QuickAlignPlanesMeshSelected(AlignPlanesBase):
    bl_idname = "maplus.quickalignplanesmeshselected"
    bl_label = "Align Planes"
    bl_description = "Makes planes coplanar (flat against each other)"
    bl_options = {'REGISTER', 'UNDO'}
    target = 'MESHSELECTED'
    quick_op_target = True

    @classmethod
    def poll(cls, context):
        addon_data = bpy.context.scene.maplus_data
        if not addon_data.use_experimental:
            return False
        return True


class QuickAlignPlanesWholeMesh(AlignPlanesBase):
    bl_idname = "maplus.quickalignplaneswholemesh"
    bl_label = "Align Planes"
    bl_description = "Makes planes coplanar (flat against each other)"
    bl_options = {'REGISTER', 'UNDO'}
    target = 'WHOLEMESH'
    quick_op_target = True

    @classmethod
    def poll(cls, context):
        addon_data = bpy.context.scene.maplus_data
        if not addon_data.use_experimental:
            return False
        return True


class QuickAlignObjects(bpy.types.Operator):
    bl_idname = "maplus.quickalignobjects"
    bl_label = "Align Objects"
    bl_description = "Align Objects"
    bl_options = {'REGISTER', 'UNDO'}

    def execute(self, context):
        addon_data = bpy.context.scene.maplus_data
        prims = addon_data.prim_list
        previous_mode = bpy.context.active_object.mode

        # Get active (target) transformation matrix components
        active_mat = bpy.context.active_object.matrix_world
        active_trs = [
            mathutils.Matrix.Translation(active_mat.decompose()[0]),
            active_mat.decompose()[1].to_matrix(),
            mathutils.Matrix.Scale(active_mat.decompose()[2][0], 4),
        ]
        active_trs[1].resize_4x4()

        # Copy the transform components from the target to the current object
        selected = [item for item in bpy.context.scene.objects if item.select]
        for item in selected:
            current_mat = item.matrix_world
            current_trs = [
                mathutils.Matrix.Translation(current_mat.decompose()[0]),
                current_mat.decompose()[1].to_matrix(),
                mathutils.Matrix.Scale(current_mat.decompose()[2][0], 4),
            ]
            current_trs[1].resize_4x4()
            item.matrix_world = (
                active_trs[0] *
                active_trs[1] *
                current_trs[2]
            )

        return {'FINISHED'}


class CalcLineLength(bpy.types.Operator):
    bl_idname = "maplus.calclinelength"
    bl_label = "Calculate Line Length"
    bl_description = "Calculates the length of the targeted line item"
    bl_options = {'REGISTER', 'UNDO'}

    def execute(self, context):
        addon_data = bpy.context.scene.maplus_data
        prims = addon_data.prim_list
        active_item = prims[addon_data.active_list_item]
        calc_target_item = prims[active_item.single_calc_target]

        if calc_target_item.kind != 'LINE':
            self.report(
                {'ERROR'},
                ('Wrong operand: "Calculate Line Length" can only operate on'
                 ' a line')
            )
            return {'CANCELLED'}

        src_global_data = get_modified_global_coords(
            geometry=calc_target_item,
            kind='LINE'
        )
        src_line = src_global_data[1] - src_global_data[0]
        result = src_line.length
        active_item.single_calc_result = result
        if addon_data.calc_result_to_clipboard:
            bpy.context.window_manager.clipboard = str(result)

        return {'FINISHED'}


class CalcRotationalDiff(bpy.types.Operator):
    bl_idname = "maplus.calcrotationaldiff"
    bl_label = "Angle of Lines"
    bl_description = (
        "Calculates the rotational difference between line items"
    )
    bl_options = {'REGISTER', 'UNDO'}

    def execute(self, context):
        addon_data = bpy.context.scene.maplus_data
        prims = addon_data.prim_list
        active_item = prims[addon_data.active_list_item]
        calc_target_one = prims[active_item.multi_calc_target_one]
        calc_target_two = prims[active_item.multi_calc_target_two]

        if not (calc_target_one.kind == 'LINE' and
                calc_target_two.kind == 'LINE'):
            self.report(
                {'ERROR'},
                ('Wrong operand: "Calculate Rotational Difference" can'
                 ' only operate on two lines')
            )
            return {'CANCELLED'}

        src_global_data = get_modified_global_coords(
            geometry=calc_target_one,
            kind='LINE'
        )
        dest_global_data = get_modified_global_coords(
            geometry=calc_target_two,
            kind='LINE'
        )
        src_line = src_global_data[1] - src_global_data[0]
        dest_line = dest_global_data[1] - dest_global_data[0]

        axis, angle = (
            src_line.rotation_difference(dest_line).to_axis_angle()
        )
        # Get rotation in proper units (radians)
        if (bpy.context.scene.unit_settings.system_rotation == 'RADIANS'):
            result = angle
        else:
            result = math.degrees(angle)
        active_item.multi_calc_result = result
        if addon_data.calc_result_to_clipboard:
            bpy.context.window_manager.clipboard = str(result)

        return {'FINISHED'}


class ComposeNewLineFromOrigin(bpy.types.Operator):
    bl_idname = "maplus.composenewlinefromorigin"
    bl_label = "New Line from Origin"
    bl_description = "Composes a new line item starting at the world origin"
    bl_options = {'REGISTER', 'UNDO'}

    def execute(self, context):
        addon_data = bpy.context.scene.maplus_data
        prims = addon_data.prim_list
        active_item = prims[addon_data.active_list_item]
        calc_target_item = prims[active_item.single_calc_target]

        if calc_target_item.kind != 'LINE':
            self.report(
                {'ERROR'},
                ('Wrong operand: "Compose New Line from Origin" can'
                 ' only operate on a line')
            )
            return {'CANCELLED'}

        start_loc = mathutils.Vector((0, 0, 0))

        src_global_data = get_modified_global_coords(
            geometry=calc_target_item,
            kind='LINE'
        )
        src_line = src_global_data[1] - src_global_data[0]

        bpy.ops.maplus.addnewline()
        new_line = prims[-1]
        new_line.line_start = start_loc
        new_line.line_end = (
            start_loc + src_line
        )

        return {'FINISHED'}


class ComposeNormalFromPlane(bpy.types.Operator):
    bl_idname = "maplus.composenormalfromplane"
    bl_label = "Get Plane Normal"
    bl_description = "Get the plane's normal as a new line item"
    bl_options = {'REGISTER', 'UNDO'}

    def execute(self, context):
        addon_data = bpy.context.scene.maplus_data
        prims = addon_data.prim_list
        active_item = prims[addon_data.active_list_item]
        calc_target_item = prims[active_item.single_calc_target]

        if not calc_target_item.kind == 'PLANE':
            self.report(
                {'ERROR'},
                ('Wrong operand: "Get Plane Normal" can only operate on'
                 ' a plane')
            )
            return {'CANCELLED'}

        src_global_data = get_modified_global_coords(
            geometry=calc_target_item,
            kind='PLANE'
        )
        line_BA = (
            src_global_data[0] -
            src_global_data[1]
        )
        line_BC = (
            src_global_data[2] -
            src_global_data[1]
        )
        normal = line_BA.cross(line_BC)
        normal.normalize()
        start_loc = mathutils.Vector(
            calc_target_item.plane_pt_b[0:3]
        )

        bpy.ops.maplus.addnewline()
        new_line = prims[-1]
        new_line.line_start = start_loc
        new_line.line_end = start_loc + normal

        return {'FINISHED'}


class ComposeNewLineFromPoint(bpy.types.Operator):
    bl_idname = "maplus.composenewlinefrompoint"
    bl_label = "New Line from Point"
    bl_description = (
        "Composes a new line item from the supplied point,"
        " starting at the world origin"
    )
    bl_options = {'REGISTER', 'UNDO'}

    def execute(self, context):
        addon_data = bpy.context.scene.maplus_data
        prims = addon_data.prim_list
        active_item = prims[addon_data.active_list_item]
        calc_target_item = prims[active_item.single_calc_target]

        if calc_target_item.kind != 'POINT':
            self.report(
                {'ERROR'},
                ('Wrong operand: "Compose New Line from Point" can'
                 ' only operate on a point')
            )
            return {'CANCELLED'}

        start_loc = mathutils.Vector((0, 0, 0))

        src_global_data = get_modified_global_coords(
            geometry=calc_target_item,
            kind='POINT'
        )

        bpy.ops.maplus.addnewline()
        new_line = prims[-1]
        new_line.line_start = start_loc
        new_line.line_end = src_global_data[0]

        return {'FINISHED'}


class ComposeNewLineAtPointLocation(bpy.types.Operator):
    bl_idname = "maplus.composenewlineatpointlocation"
    bl_label = "New Line at Point Location"
    bl_description = "Composes a new line item starting at the point location"
    bl_options = {'REGISTER', 'UNDO'}

    def execute(self, context):
        addon_data = bpy.context.scene.maplus_data
        prims = addon_data.prim_list
        active_item = prims[addon_data.active_list_item]
        calc_target_one = prims[active_item.multi_calc_target_one]
        calc_target_two = prims[active_item.multi_calc_target_two]
        targets_by_kind = {
            item.kind: item for item in [calc_target_one, calc_target_two]
        }

        if not ('POINT' in targets_by_kind and 'LINE' in targets_by_kind):
            self.report(
                {'ERROR'},
                ('Wrong operand: "Compose New Line at Point" can'
                 ' only operate on a line')
            )
            return {'CANCELLED'}

        pt_global_data = get_modified_global_coords(
            geometry=targets_by_kind['POINT'],
            kind='POINT'
        )
        line_global_data = get_modified_global_coords(
            geometry=targets_by_kind['LINE'],
            kind='LINE'
        )
        start_loc = pt_global_data[0]
        src_line = line_global_data[1] - line_global_data[0]

        bpy.ops.maplus.addnewline()
        new_line = prims[-1]
        new_line.line_start = start_loc
        new_line.line_end = start_loc + src_line

        return {'FINISHED'}


class CalcDistanceBetweenPoints(bpy.types.Operator):
    bl_idname = "maplus.calcdistancebetweenpoints"
    bl_label = "Distance Between Points"
    bl_description = "Calculate the distance between provided point items"
    bl_options = {'REGISTER', 'UNDO'}

    def execute(self, context):
        addon_data = bpy.context.scene.maplus_data
        prims = addon_data.prim_list
        active_item = prims[addon_data.active_list_item]
        calc_target_one = prims[active_item.multi_calc_target_one]
        calc_target_two = prims[active_item.multi_calc_target_two]

        if not (calc_target_one.kind == 'POINT' and
                calc_target_two.kind == 'POINT'):
            self.report(
                {'ERROR'},
                ('Wrong operand: "Calculate Distance Between Points" can'
                 ' only operate on two points')
            )
            return {'CANCELLED'}

        src_global_data = get_modified_global_coords(
            geometry=calc_target_one,
            kind='POINT'
        )
        dest_global_data = get_modified_global_coords(
            geometry=calc_target_two,
            kind='POINT'
        )
        src_pt = src_global_data[0]
        dest_pt = dest_global_data[0]

        result = (dest_pt - src_pt).length
        active_item.multi_calc_result = result
        if addon_data.calc_result_to_clipboard:
            bpy.context.window_manager.clipboard = str(result)

        return {'FINISHED'}


class ComposeNewLineFromPoints(bpy.types.Operator):
    bl_idname = "maplus.composenewlinefrompoints"
    bl_label = "New Line from Points"
    bl_description = "Composes a new line item from provided point items"
    bl_options = {'REGISTER', 'UNDO'}

    def execute(self, context):
        addon_data = bpy.context.scene.maplus_data
        prims = addon_data.prim_list
        active_item = prims[addon_data.active_list_item]
        calc_target_one = prims[active_item.multi_calc_target_one]
        calc_target_two = prims[active_item.multi_calc_target_two]

        if not (calc_target_one.kind == 'POINT' and
                calc_target_two.kind == 'POINT'):
            self.report(
                {'ERROR'},
                ('Wrong operand: "Compose New Line from Points" can'
                 ' only operate on two points')
            )
            return {'CANCELLED'}

        src_global_data = get_modified_global_coords(
            geometry=calc_target_one,
            kind='POINT'
        )
        dest_global_data = get_modified_global_coords(
            geometry=calc_target_two,
            kind='POINT'
        )
        src_pt = src_global_data[0]
        dest_pt = dest_global_data[0]

        bpy.ops.maplus.addnewline()
        new_line = prims[-1]
        new_line.line_start = src_pt
        new_line.line_end = dest_pt

        return {'FINISHED'}


class ComposeNewLineVectorAddition(bpy.types.Operator):
    bl_idname = "maplus.composenewlinevectoraddition"
    bl_label = "Add Lines"
    bl_description = "Composes a new line item by vector-adding provided lines"
    bl_options = {'REGISTER', 'UNDO'}

    def execute(self, context):
        addon_data = bpy.context.scene.maplus_data
        prims = addon_data.prim_list
        active_item = prims[addon_data.active_list_item]
        calc_target_one = prims[active_item.multi_calc_target_one]
        calc_target_two = prims[active_item.multi_calc_target_two]

        if not (calc_target_one.kind == 'LINE' and
                calc_target_two.kind == 'LINE'):
            self.report(
                {'ERROR'},
                ('Wrong operand: "Add Lines" can only operate on'
                 ' two lines')
            )
            return {'CANCELLED'}

        start_loc = mathutils.Vector((0, 0, 0))

        src_global_data = get_modified_global_coords(
            geometry=calc_target_one,
            kind='LINE'
        )
        dest_global_data = get_modified_global_coords(
            geometry=calc_target_two,
            kind='LINE'
        )
        src_line = src_global_data[1] - src_global_data[0]
        dest_line = dest_global_data[1] - dest_global_data[0]

        bpy.ops.maplus.addnewline()
        new_line = prims[-1]
        new_line.line_start = start_loc
        new_line.line_end = src_line + dest_line

        return {'FINISHED'}


class ComposeNewLineVectorSubtraction(bpy.types.Operator):
    bl_idname = "maplus.composenewlinevectorsubtraction"
    bl_label = "Subtract Lines"
    bl_description = (
        "Composes a new line item by performing vector-subtraction"
        " (first line minus second line)"
    )
    bl_options = {'REGISTER', 'UNDO'}

    def execute(self, context):
        addon_data = bpy.context.scene.maplus_data
        prims = addon_data.prim_list
        active_item = prims[addon_data.active_list_item]
        calc_target_one = prims[active_item.multi_calc_target_one]
        calc_target_two = prims[active_item.multi_calc_target_two]

        if not (calc_target_one.kind == 'LINE' and
                calc_target_two.kind == 'LINE'):
            self.report(
                {'ERROR'},
                ('Wrong operand: "Add Lines" can only operate on'
                 ' two lines')
            )
            return {'CANCELLED'}

        start_loc = mathutils.Vector((0, 0, 0))

        src_global_data = get_modified_global_coords(
            geometry=calc_target_one,
            kind='LINE'
        )
        dest_global_data = get_modified_global_coords(
            geometry=calc_target_two,
            kind='LINE'
        )
        src_line = src_global_data[1] - src_global_data[0]
        dest_line = dest_global_data[1] - dest_global_data[0]

        bpy.ops.maplus.addnewline()
        new_line = prims[-1]
        new_line.line_start = start_loc
        new_line.line_end = src_line - dest_line

        return {'FINISHED'}


class ComposePointIntersectingLinePlane(bpy.types.Operator):
    bl_idname = "maplus.composepointintersectinglineplane"
    bl_label = "Intersect Line/Plane"
    bl_description = (
        "Composes a new point item by intersecting a line and a plane"
    )
    bl_options = {'REGISTER', 'UNDO'}

    def execute(self, context):
        addon_data = bpy.context.scene.maplus_data
        prims = addon_data.prim_list
        active_item = prims[addon_data.active_list_item]
        calc_target_one = prims[active_item.multi_calc_target_one]
        calc_target_two = prims[active_item.multi_calc_target_two]
        targets_by_kind = {
            item.kind: item for item in [calc_target_one, calc_target_two]
        }

        if not ('LINE' in targets_by_kind and 'PLANE' in targets_by_kind):
            self.report(
                {'ERROR'},
                ('Wrong operand: "Intersect Line/Plane" can'
                 ' only operate on a line and a plane.')
            )
            return {'CANCELLED'}

        line_global_data = get_modified_global_coords(
            geometry=targets_by_kind['LINE'],
            kind='LINE'
        )
        plane_global_data = get_modified_global_coords(
            geometry=targets_by_kind['PLANE'],
            kind='PLANE'
        )

        plane_line_ba = plane_global_data[0] - plane_global_data[1]
        plane_line_bc = plane_global_data[2] - plane_global_data[1]
        plane_normal = plane_line_ba.cross(plane_line_bc)
        intersection = mathutils.geometry.intersect_line_plane(
            line_global_data[0],
            line_global_data[1],
            plane_global_data[1],
            plane_normal
        )

        if intersection:
            bpy.ops.maplus.addnewpoint()
            new_point = prims[-1]
            new_point.point = intersection
        else:
            self.report(
                {'ERROR'},
                'No intersection: Selected line/plane do not intersect'
            )
            return {'CANCELLED'}

        return {'FINISHED'}


# Custom list, for displaying combined list of all primitives (Used at top
# of main panel and for item pointers in transformation primitives
class MAPlusList(bpy.types.UIList):

    def draw_item(self,
                  context,
                  layout,
                  data,
                  item,
                  icon,
                  active_data,
                  active_propname
                  ):
        addon_data = bpy.context.scene.maplus_data
        prims = addon_data.prim_list

        # Check which type of primitive, separate draw code for each
        if item.kind == 'POINT':
            layout.label(item.name, icon="LAYER_ACTIVE")
        elif item.kind == 'LINE':
            layout.label(item.name, icon="MAN_TRANS")
        elif item.kind == 'PLANE':
            layout.label(item.name, icon="OUTLINER_OB_MESH")
        elif item.kind == 'CALCULATION':
            layout.label(item.name, icon="NODETREE")
        elif item.kind == 'TRANSFORMATION':
            layout.label(item.name, icon="MANIPUL")


# Advanced Tools panel
class MAPlusGui(bpy.types.Panel):
    bl_idname = "maplus_advanced_tools"
    bl_label = "Mesh Align Plus Advanced Tools"
    bl_space_type = "PROPERTIES"
    bl_region_type = "WINDOW"
    bl_context = "scene"

    def draw(self, context):
        layout = self.layout
        maplus_data_ptr = bpy.types.AnyType(bpy.context.scene.maplus_data)
        addon_data = bpy.context.scene.maplus_data
        prims = addon_data.prim_list
        if len(prims) > 0:
            active_item = prims[addon_data.active_list_item]

        # We start with a row that holds the prim list and buttons
        # for adding/subtracting prims (the data management section
        # of the interface)
        maplus_data_mgmt_row = layout.row()
        maplus_items_list = maplus_data_mgmt_row.column()
        maplus_items_list.template_list(
            "MAPlusList",
            "",
            maplus_data_ptr,
            "prim_list",
            maplus_data_ptr,
            "active_list_item",
            type='DEFAULT'
        )
        add_remove_data_col = maplus_data_mgmt_row.column()
        add_new_items = add_remove_data_col.column(align=True)
        add_new_items.operator(
            "maplus.addnewpoint",
            icon='LAYER_ACTIVE',
            text=""
        )
        add_new_items.operator(
            "maplus.addnewline",
            icon='MAN_TRANS',
            text=""
        )
        add_new_items.operator(
            "maplus.addnewplane",
            icon='OUTLINER_OB_MESH',
            text=""
        )
        add_new_items.operator(
            "maplus.addnewcalculation",
            icon='NODETREE',
            text=""
        )
        add_new_items.operator(
            "maplus.addnewtransformation",
            icon='MANIPUL',
            text=""
        )
        add_remove_data_col.operator(
            "maplus.removelistitem",
            icon='X',
            text=""
        )

        # Items below data management section, this consists of either the
        # empty list message or the Primitive type selector (for when the
        # list is not empty, it allow users to choose the type of the
        # current primitive)
        if len(prims) == 0:
            layout.label("Add items above")
        else:
            basic_item_attribs_col = layout.column()
            basic_item_attribs_col.label("Item Name and Type:")
            item_name_and_types = basic_item_attribs_col.split(
                align=True,
                percentage=.8
            )
            item_name_and_types.prop(
                bpy.types.AnyType(active_item),
                'name',
                ""
            )
            item_name_and_types.prop(
                bpy.types.AnyType(active_item),
                'kind',
                ""
            )
            basic_item_attribs_col.separator()

            # Item-specific UI elements (primitive-specific data like coords
            # for plane points, transformation type etc.)
            item_info_col = layout.column()

            if active_item.kind == 'POINT':
                modifier_header = item_info_col.row()
                modifier_header.label("Point Modifiers:")
                apply_mods = modifier_header.row()
                apply_mods.alignment = 'RIGHT'
                apply_mods.operator(
                    "maplus.applygeommodifiers",
                    text="Apply Modifiers"
                )
                item_mods_box = item_info_col.box()
                mods_row_1 = item_mods_box.row()
                mods_row_1.prop(
                    bpy.types.AnyType(active_item),
                    'pt_make_unit_vec',
                    "Set Length Equal to One"
                )
                mods_row_1.prop(
                    bpy.types.AnyType(active_item),
                    'pt_flip_direction',
                    "Flip Direction"
                )
                mods_row_2 = item_mods_box.row()
                mods_row_2.prop(
                    bpy.types.AnyType(active_item),
                    'pt_multiplier',
                    "Multiplier"
                )
                item_info_col.separator()

                item_info_col.label("Point Coordinates:")
                pt_grab_all = item_info_col.row(align=True)
                pt_grab_all.operator(
                    "maplus.grabpointfromcursor",
                    icon='CURSOR',
                    text="Grab Cursor"
                )
                pt_grab_all.operator(
                    "maplus.grabpointfromactivelocal",
                    icon='VERTEXSEL',
                    text="Grab All Local"
                )
                pt_grab_all.operator(
                    "maplus.grabpointfromactiveglobal",
                    icon='WORLD',
                    text="Grab All Global"
                )
                item_info_col.separator()

                item_info_col.label('Pt. Origin:')
                pt_coord_items = item_info_col.split(percentage=.75)
                typein_and_grab = pt_coord_items.column()
                pt_coord_uppers = typein_and_grab.row()

                pt_coord_uppers_leftside = pt_coord_uppers.row(align=True)
                pt_coord_uppers_leftside.alignment = 'LEFT'
                pt_coord_uppers_leftside.label("Send:")
                pt_coord_uppers_leftside.operator(
                    "maplus.sendpointtocursor",
                    icon='CURSOR',
                    text=""
                )

                pt_coord_uppers_rightside = pt_coord_uppers.row(align=True)
                pt_coord_uppers_rightside.alignment = 'RIGHT'
                pt_coord_uppers_rightside.label("Grab:")
                pt_coord_uppers_rightside.operator(
                    "maplus.grabpointfromcursor",
                    icon='CURSOR',
                    text=""
                )
                pt_coord_uppers_rightside.operator(
                    "maplus.grabpointfromactivelocal",
                    icon='VERTEXSEL',
                    text=""
                )
                pt_coord_uppers_rightside.operator(
                    "maplus.grabpointfromactiveglobal",
                    icon='WORLD',
                    text=""
                )
                typein_and_grab.prop(
                    bpy.types.AnyType(active_item),
                    'point',
                    ""
                )

                component_changers = pt_coord_items.row()
                zero_components = component_changers.column(align=True)
                zero_components.label("Set Zeroes:")
                zero_components.operator(
                    "maplus.zerootherpointx",
                    text="X00"
                )
                zero_components.operator(
                    "maplus.zerootherpointy",
                    text="0Y0"
                )
                zero_components.operator(
                    "maplus.zerootherpointz",
                    text="00Z"
                )
                one_components = component_changers.column(align=True)
                one_components.label("Set Ones:")
                one_components.operator(
                    "maplus.oneotherpointx",
                    text="X11"
                )
                one_components.operator(
                    "maplus.oneotherpointy",
                    text="1Y1"
                )
                one_components.operator(
                    "maplus.oneotherpointz",
                    text="11Z"
                )
                item_info_col.separator()
                item_info_col.operator(
                    "maplus.duplicateitembase",
                    text="Duplicate Item"
                )

            elif active_item.kind == 'LINE':
                modifier_header = item_info_col.row()
                modifier_header.label("Line Modifiers:")
                apply_mods = modifier_header.row()
                apply_mods.alignment = 'RIGHT'
                apply_mods.operator(
                    "maplus.applygeommodifiers",
                    text="Apply Modifiers"
                )
                item_mods_box = item_info_col.box()
                mods_row_1 = item_mods_box.row()
                mods_row_1.prop(
                    bpy.types.AnyType(active_item),
                    'ln_make_unit_vec',
                    "Set Length Equal to One"
                )
                mods_row_1.prop(
                    bpy.types.AnyType(active_item),
                    'ln_flip_direction',
                    "Flip Direction"
                )
                mods_row_2 = item_mods_box.row()
                mods_row_2.prop(
                    bpy.types.AnyType(active_item),
                    'ln_multiplier',
                    "Multiplier"
                )
                item_info_col.separator()

                item_info_col.label("Line Coordinates:")
                ln_grab_all = item_info_col.row(align=True)
                ln_grab_all.operator(
                    "maplus.graballvertslinelocal",
                    icon='VERTEXSEL',
                    text="Grab All Local"
                )
                ln_grab_all.operator(
                    "maplus.graballvertslineglobal",
                    icon='WORLD',
                    text="Grab All Global"
                )
                item_info_col.separator()

                item_info_col.label("Start:")
                ln_start_items = item_info_col.split(percentage=.75)
                typein_and_grab_start = ln_start_items.column()
                ln_start_uppers = typein_and_grab_start.split(percentage=.33)
                ln_start_swap = ln_start_uppers.row(align=True)
                ln_start_swap.label("Swap:")
                ln_start_swap.operator(
                    "maplus.swaplinepoints",
                    text="End"
                )

                ln_start_uppers_rightside = ln_start_uppers.row(align=True)
                ln_start_uppers_rightside.alignment = 'RIGHT'

                ln_start_uppers_rightside.label("Send:")
                ln_start_uppers_rightside.operator(
                    "maplus.sendlinestarttocursor",
                    icon='CURSOR',
                    text=""
                )

                ln_start_uppers_rightside.label("Grab:")
                ln_start_uppers_rightside.operator(
                    "maplus.grablinestartfromcursor",
                    icon='CURSOR',
                    text=""
                )
                ln_start_uppers_rightside.operator(
                    "maplus.grablinestartfromactivelocal",
                    icon='VERTEXSEL',
                    text=""
                )
                ln_start_uppers_rightside.operator(
                    "maplus.grablinestartfromactiveglobal",
                    icon='WORLD',
                    text=""
                )
                typein_and_grab_start.prop(
                    bpy.types.AnyType(active_item),
                    'line_start',
                    ""
                )
                item_info_col.separator()

                component_changers_start = ln_start_items.row()
                zero_components = component_changers_start.column(align=True)
                zero_components.label("Set Zeroes:")
                zero_components.operator(
                    "maplus.zerootherlinestartx",
                    text="X00"
                )
                zero_components.operator(
                    "maplus.zerootherlinestarty",
                    text="0Y0"
                )
                zero_components.operator(
                    "maplus.zerootherlinestartz",
                    text="00Z"
                )
                one_components = component_changers_start.column(align=True)
                one_components.label("Set Ones:")
                one_components.operator(
                    "maplus.oneotherlinestartx",
                    text="X11"
                )
                one_components.operator(
                    "maplus.oneotherlinestarty",
                    text="1Y1"
                )
                one_components.operator(
                    "maplus.oneotherlinestartz",
                    text="11Z"
                )

                item_info_col.label("End:")
                ln_end_items = item_info_col.split(percentage=.75)
                typein_and_grab_end = ln_end_items.column()
                ln_end_uppers = typein_and_grab_end.split(percentage=.33)
                ln_end_swap = ln_end_uppers.row(align=True)
                ln_end_swap.label("Swap:")
                ln_end_swap.operator(
                    "maplus.swaplinepoints",
                    text="Start"
                )

                ln_end_uppers_rightside = ln_end_uppers.row(align=True)
                ln_end_uppers_rightside.alignment = 'RIGHT'
                ln_end_uppers_rightside.label("Send:")
                ln_end_uppers_rightside.operator(
                    "maplus.sendlineendtocursor",
                    icon='CURSOR',
                    text=""
                )

                ln_end_uppers_rightside.label("Grab:")
                ln_end_uppers_rightside.operator(
                    "maplus.grablineendfromcursor",
                    icon='CURSOR',
                    text=""
                )
                ln_end_uppers_rightside.operator(
                    "maplus.grablineendfromactivelocal",
                    icon='VERTEXSEL',
                    text=""
                )
                ln_end_uppers_rightside.operator(
                    "maplus.grablineendfromactiveglobal",
                    icon='WORLD',
                    text=""
                )
                typein_and_grab_end.prop(
                    bpy.types.AnyType(active_item),
                    'line_end',
                    ""
                )

                component_changers_end = ln_end_items.row()
                zero_components = component_changers_end.column(align=True)
                zero_components.label("Set Zeroes:")
                zero_components.operator(
                    "maplus.zerootherlineendx",
                    text="X00"
                )
                zero_components.operator(
                    "maplus.zerootherlineendy",
                    text="0Y0"
                )
                zero_components.operator(
                    "maplus.zerootherlineendz",
                    text="00Z"
                )
                one_components = component_changers_end.column(align=True)
                one_components.label("Set Ones:")
                one_components.operator(
                    "maplus.oneotherlineendx",
                    text="X11"
                )
                one_components.operator(
                    "maplus.oneotherlineendy",
                    text="1Y1"
                )
                one_components.operator(
                    "maplus.oneotherlineendz",
                    text="11Z"
                )
                item_info_col.separator()
                item_info_col.operator(
                    "maplus.duplicateitembase",
                    text="Duplicate Item"
                )

            elif active_item.kind == 'PLANE':
                item_info_col.label("Plane Coordinates:")
                plane_grab_all = item_info_col.row(align=True)
                plane_grab_all.operator(
                    "maplus.graballvertsplanelocal",
                    icon='VERTEXSEL',
                    text="Grab All Local"
                )
                plane_grab_all.operator(
                    "maplus.graballvertsplaneglobal",
                    icon='WORLD',
                    text="Grab All Global"
                )
                item_info_col.separator()

                item_info_col.label("Pt. A:")
                plane_a_items = item_info_col.split(percentage=.75)
                typein_and_grab_plna = plane_a_items.column()
                plane_a_uppers = typein_and_grab_plna.split(percentage=.33)

                plane_a_swap = plane_a_uppers.row(align=True)
                plane_a_swap.label("Swap With:")
                plane_a_swap.operator(
                    "maplus.swapplaneaplaneb",
                    text="B"
                )
                plane_a_swap.operator(
                    "maplus.swapplaneaplanec",
                    text="C"
                )

                plane_a_uppers_rightside = plane_a_uppers.row(align=True)
                plane_a_uppers_rightside.alignment = 'RIGHT'
                plane_a_uppers_rightside.label("Send:")
                plane_a_uppers_rightside.operator(
                    "maplus.sendplaneatocursor",
                    icon='CURSOR',
                    text=""
                )

                plane_a_uppers_rightside.label("Grab:")
                plane_a_uppers_rightside.operator(
                    "maplus.grabplaneafromcursor",
                    icon='CURSOR',
                    text=""
                )
                plane_a_uppers_rightside.operator(
                    "maplus.grabplaneafromactivelocal",
                    icon='VERTEXSEL',
                    text=""
                )
                plane_a_uppers_rightside.operator(
                    "maplus.grabplaneafromactiveglobal",
                    icon='WORLD',
                    text=""
                )
                typein_and_grab_plna.prop(
                    bpy.types.AnyType(active_item),
                    'plane_pt_a',
                    ""
                )
                item_info_col.separator()

                component_changers_plna = plane_a_items.row()
                zero_components_plna = component_changers_plna.column(
                    align=True
                )
                zero_components_plna.label("Set Zeroes:")
                zero_components_plna.operator(
                    "maplus.zerootherplanepointax",
                    text="X00"
                )
                zero_components_plna.operator(
                    "maplus.zerootherplanepointay",
                    text="0Y0"
                )
                zero_components_plna.operator(
                    "maplus.zerootherplanepointaz",
                    text="00Z"
                )
                one_components_plna = component_changers_plna.column(
                    align=True
                )
                one_components_plna.label("Set Ones:")
                one_components_plna.operator(
                    "maplus.oneotherplanepointax",
                    text="X11"
                )
                one_components_plna.operator(
                    "maplus.oneotherplanepointay",
                    text="1Y1"
                )
                one_components_plna.operator(
                    "maplus.oneotherplanepointaz",
                    text="11Z"
                )

                item_info_col.label("Pt. B (Pivot):")
                plane_b_items = item_info_col.split(percentage=.75)
                typein_and_grab_plnb = plane_b_items.column()
                plane_b_uppers = typein_and_grab_plnb.split(percentage=.33)
                plane_b_swap = plane_b_uppers.row(align=True)
                plane_b_swap.label("Swap With:")
                plane_b_swap.operator(
                    "maplus.swapplaneaplaneb",
                    text="A"
                )
                plane_b_swap.operator(
                    "maplus.swapplanebplanec",
                    text="C"
                )

                plane_b_uppers_rightside = plane_b_uppers.row(align=True)
                plane_b_uppers_rightside.alignment = 'RIGHT'
                plane_b_uppers_rightside.label("Send:")
                plane_b_uppers_rightside.operator(
                    "maplus.sendplanebtocursor",
                    icon='CURSOR',
                    text=""
                )

                plane_b_uppers_rightside.label("Grab:")
                plane_b_uppers_rightside.operator(
                    "maplus.grabplanebfromcursor",
                    icon='CURSOR',
                    text=""
                )
                plane_b_uppers_rightside.operator(
                    "maplus.grabplanebfromactivelocal",
                    icon='VERTEXSEL',
                    text=""
                )
                plane_b_uppers_rightside.operator(
                    "maplus.grabplanebfromactiveglobal",
                    icon='WORLD',
                    text=""
                )
                typein_and_grab_plnb.prop(
                    bpy.types.AnyType(active_item),
                    'plane_pt_b',
                    ""
                )
                item_info_col.separator()

                component_changers_plnb = plane_b_items.row()
                zero_components_plnb = component_changers_plnb.column(
                    align=True
                )
                zero_components_plnb.label("Set Zeroes:")
                zero_components_plnb.operator(
                    "maplus.zerootherplanepointbx",
                    text="X00"
                )
                zero_components_plnb.operator(
                    "maplus.zerootherplanepointby",
                    text="0Y0"
                )
                zero_components_plnb.operator(
                    "maplus.zerootherplanepointbz",
                    text="00Z"
                )
                one_components_plnb = component_changers_plnb.column(
                    align=True
                )
                one_components_plnb.label("Set Ones:")
                one_components_plnb.operator(
                    "maplus.oneotherplanepointbx",
                    text="X11"
                )
                one_components_plnb.operator(
                    "maplus.oneotherplanepointby",
                    text="1Y1"
                )
                one_components_plnb.operator(
                    "maplus.oneotherplanepointbz",
                    text="11Z"
                )

                item_info_col.label("Pt. C:")
                plane_c_items = item_info_col.split(percentage=.75)
                typein_and_grab_plnc = plane_c_items.column()
                plane_c_uppers = typein_and_grab_plnc.split(percentage=.33)
                plane_c_swap = plane_c_uppers.row(align=True)
                plane_c_swap.label("Swap With:")
                plane_c_swap.operator(
                    "maplus.swapplaneaplanec",
                    text="A"
                )
                plane_c_swap.operator(
                    "maplus.swapplanebplanec",
                    text="B"
                )

                plane_c_uppers_rightside = plane_c_uppers.row(align=True)
                plane_c_uppers_rightside.alignment = 'RIGHT'
                plane_c_uppers_rightside.label("Send:")
                plane_c_uppers_rightside.operator(
                    "maplus.sendplanectocursor",
                    icon='CURSOR',
                    text=""
                )

                plane_c_uppers_rightside.label("Grab:")
                plane_c_uppers_rightside.operator(
                    "maplus.grabplanecfromcursor",
                    icon='CURSOR',
                    text=""
                )
                plane_c_uppers_rightside.operator(
                    "maplus.grabplanecfromactivelocal",
                    icon='VERTEXSEL',
                    text=""
                )
                plane_c_uppers_rightside.operator(
                    "maplus.grabplanecfromactiveglobal",
                    icon='WORLD',
                    text=""
                )
                typein_and_grab_plnc.prop(
                    bpy.types.AnyType(active_item),
                    'plane_pt_c',
                    ""
                )

                component_changers_plnc = plane_c_items.row()
                zero_components_plnc = component_changers_plnc.column(
                    align=True
                )
                zero_components_plnc.label("Set Zeroes:")
                zero_components_plnc.operator(
                    "maplus.zerootherplanepointcx",
                    text="X00"
                )
                zero_components_plnc.operator(
                    "maplus.zerootherplanepointcy",
                    text="0Y0"
                )
                zero_components_plnc.operator(
                    "maplus.zerootherplanepointcz",
                    text="00Z"
                )
                one_components_plnc = component_changers_plnc.column(
                    align=True
                )
                one_components_plnc.label("Set Ones:")
                one_components_plnc.operator(
                    "maplus.oneotherplanepointcx",
                    text="X11"
                )
                one_components_plnc.operator(
                    "maplus.oneotherplanepointcy",
                    text="1Y1"
                )
                one_components_plnc.operator(
                    "maplus.oneotherplanepointcz",
                    text="11Z"
                )
                item_info_col.separator()
                item_info_col.operator(
                    "maplus.duplicateitembase",
                    text="Duplicate Item"
                )

            elif active_item.kind == 'CALCULATION':
                item_info_col.label("Calculation Type:")
                calc_type_switcher = item_info_col.row()
                calc_type_switcher.operator(
                    "maplus.changecalctosingle",
                    # icon='ROTATECOLLECTION',
                    text="Single Item"
                )
                calc_type_switcher.operator(
                    "maplus.changecalctomulti",
                    # icon='ROTATECOLLECTION',
                    text="Multi-Item"
                )
                item_info_col.separator()
                if active_item.calc_type == 'SINGLEITEM':
                    item_info_col.label("Target:")
                    item_info_col.template_list(
                        "MAPlusList",
                        "single_calc_target_list",
                        maplus_data_ptr,
                        "prim_list",
                        active_item,
                        "single_calc_target",
                        type='DEFAULT'
                    )
                    item_info_col.separator()
                    calcs_and_results_header = item_info_col.row()
                    calcs_and_results_header.label(
                        "Available Calc.'s and Result:"
                    )
                    clipboard_row_right = calcs_and_results_header.row()
                    clipboard_row_right.alignment = 'RIGHT'
                    clipboard_row_right.prop(
                        bpy.types.AnyType(maplus_data_ptr),
                        'calc_result_to_clipboard',
                        "Copy to Clipboard"
                    )
                    item_info_col.prop(
                        bpy.types.AnyType(active_item),
                        'single_calc_result',
                        "Result"
                    )
                    # Check if the target pointer is valid, since we attempt
                    # to access that index in prims at the beginning here.
                    if active_item.single_calc_target < len(prims):
                        calc_target = prims[active_item.single_calc_target]
                        if calc_target.kind == 'POINT':
                            item_info_col.operator(
                                "maplus.composenewlinefrompoint",
                                icon='MAN_TRANS',
                                text="New Line from Point"
                            )
                        elif calc_target.kind == 'LINE':
                            item_info_col.operator(
                                "maplus.calclinelength",
                                text="Line Length"
                            )
                            item_info_col.operator(
                                "maplus.composenewlinefromorigin",
                                icon='MAN_TRANS',
                                text="New Line from Origin"
                            )
                        elif calc_target.kind == 'PLANE':
                            item_info_col.operator(
                                "maplus.composenormalfromplane",
                                icon='MAN_TRANS',
                                text="Get Plane Normal (Normalized)"
                            )
                elif active_item.calc_type == 'MULTIITEM':

                    item_info_col.label("Targets:")
                    calc_targets = item_info_col.row()
                    calc_targets.template_list(
                        "MAPlusList",
                        "multi_calc_target_one_list",
                        maplus_data_ptr,
                        "prim_list",
                        active_item,
                        "multi_calc_target_one",
                        type='DEFAULT'
                    )
                    calc_targets.template_list(
                        "MAPlusList",
                        "multi_calc_target_two_list",
                        maplus_data_ptr,
                        "prim_list",
                        active_item,
                        "multi_calc_target_two",
                        type='DEFAULT'
                    )
                    item_info_col.separator()
                    calcs_and_results_header = item_info_col.row()
                    calcs_and_results_header.label(
                        "Available Calc.'s and Result:"
                    )
                    clipboard_row_right = calcs_and_results_header.row()
                    clipboard_row_right.alignment = 'RIGHT'
                    clipboard_row_right.prop(
                        bpy.types.AnyType(maplus_data_ptr),
                        'calc_result_to_clipboard',
                        "Copy to Clipboard"
                    )
                    item_info_col.prop(
                        bpy.types.AnyType(active_item),
                        'multi_calc_result',
                        "Result"
                    )
                    # Check if the target pointers are valid, since we attempt
                    # to access those indices in prims at the beginning here.
                    if (active_item.multi_calc_target_one < len(prims) and
                            active_item.multi_calc_target_two < len(prims)):
                        calc_target_one = prims[
                            active_item.multi_calc_target_one
                        ]
                        calc_target_two = prims[
                            active_item.multi_calc_target_two
                        ]
                        type_combo = {
                            calc_target_one.kind,
                            calc_target_two.kind
                        }
                        if (calc_target_one.kind == 'POINT' and
                                calc_target_two.kind == 'POINT'):
                            item_info_col.operator(
                                "maplus.composenewlinefrompoints",
                                icon='MAN_TRANS',
                                text="New Line from Points"
                            )
                            item_info_col.operator(
                                "maplus.calcdistancebetweenpoints",
                                text="Distance Between Points"
                            )
                        elif (calc_target_one.kind == 'LINE' and
                                calc_target_two.kind == 'LINE'):
                            item_info_col.operator(
                                "maplus.calcrotationaldiff",
                                text="Angle of Lines"
                            )
                            item_info_col.operator(
                                "maplus.composenewlinevectoraddition",
                                icon='MAN_TRANS',
                                text="Add Lines"
                            )
                            item_info_col.operator(
                                "maplus.composenewlinevectorsubtraction",
                                icon='MAN_TRANS',
                                text="Subtract Lines"
                            )
                        elif 'POINT' in type_combo and 'LINE' in type_combo:
                            item_info_col.operator(
                                "maplus.composenewlineatpointlocation",
                                icon='MAN_TRANS',
                                text="New Line at Point"
                            )
                        elif 'LINE' in type_combo and 'PLANE' in type_combo:
                            item_info_col.operator(
                                "maplus.composepointintersectinglineplane",
                                icon='LAYER_ACTIVE',
                                text="Intersect Line/Plane"
                            )

            elif active_item.kind == 'TRANSFORMATION':
                item_info_col.label("Transformation Type Selectors:")
                transf_types = item_info_col.row(align=True)
                transf_types.operator(
                    "maplus.changetransftoalignpoints",
                    icon='ROTATECOLLECTION',
                    text="Align Points"
                )
                transf_types.operator(
                    "maplus.changetransftoalignlines",
                    icon='SNAP_EDGE',
                    text="Align Lines"
                )
                transf_types.operator(
                    "maplus.changetransftoalignplanes",
                    icon='MOD_ARRAY',
                    text="Align Planes"
                )
                transf_types.operator(
                    "maplus.changetransftodirectionalslide",
                    icon='CURVE_PATH',
                    text="Directional Slide"
                )
                transf_types.operator(
                    "maplus.changetransftoscalematchedge",
                    icon='FULLSCREEN_ENTER',
                    text="Scale Match Edge"
                )
                transf_types.operator(
                    "maplus.changetransftoaxisrotate",
                    icon='FORCE_MAGNETIC',
                    text="Axis Rotate"
                )
                item_info_col.separator()

                if active_item.transf_type == "UNDEFINED":
                    item_info_col.label("Select a transformation above")
                else:
                    apply_buttons_header = item_info_col.row()
                    if active_item.transf_type == 'ALIGNPOINTS':
                        apply_buttons_header.label('Apply Align Points to:')
                        apply_buttons = item_info_col.split(percentage=.33)
                        apply_buttons.operator(
                            "maplus.alignpointsobject",
                            icon='NONE',
                            text="Object"
                        )
                        mesh_appliers = apply_buttons.row(align=True)
                        mesh_appliers.operator(
                            "maplus.alignpointsmeshselected",
                            icon='NONE',
                            text="Mesh Piece"
                        )
                        mesh_appliers.operator(
                            "maplus.alignpointswholemesh",
                            icon='NONE',
                            text=" Whole Mesh"
                        )
                    elif active_item.transf_type == 'DIRECTIONALSLIDE':
                        apply_buttons_header.label(
                            'Apply Directional Slide to:'
                        )
                        apply_buttons = item_info_col.split(percentage=.33)
                        apply_buttons.operator(
                            "maplus.directionalslideobject",
                            icon='NONE',
                            text="Object"
                        )
                        mesh_appliers = apply_buttons.row(align=True)
                        mesh_appliers.operator(
                            "maplus.directionalslidemeshselected",
                            icon='NONE', text="Mesh Piece"
                        )
                        mesh_appliers.operator(
                            "maplus.directionalslidewholemesh",
                            icon='NONE',
                            text="Whole Mesh"
                        )
                    elif active_item.transf_type == 'SCALEMATCHEDGE':
                        apply_buttons_header.label(
                            'Apply Scale Match Edge to:'
                        )
                        apply_buttons = item_info_col.split(percentage=.33)
                        apply_buttons.operator(
                            "maplus.scalematchedgeobject",
                            icon='NONE',
                            text="Object"
                        )
                        mesh_appliers = apply_buttons.row(align=True)
                        mesh_appliers.operator(
                            "maplus.scalematchedgemeshselected",
                            icon='NONE', text="Mesh Piece"
                        )
                        mesh_appliers.operator(
                            "maplus.scalematchedgewholemesh",
                            icon='NONE',
                            text="Whole Mesh"
                        )
                    elif active_item.transf_type == 'AXISROTATE':
                        apply_buttons_header.label('Apply Axis Rotate to:')
                        apply_buttons = item_info_col.split(percentage=.33)
                        apply_buttons.operator(
                            "maplus.axisrotateobject",
                            icon='NONE',
                            text="Object"
                        )
                        mesh_appliers = apply_buttons.row(align=True)
                        mesh_appliers.operator(
                            "maplus.axisrotatemeshselected",
                            icon='NONE', text="Mesh Piece"
                        )
                        mesh_appliers.operator(
                            "maplus.axisrotatewholemesh",
                            icon='NONE',
                            text="Whole Mesh"
                        )
                    elif active_item.transf_type == 'ALIGNLINES':
                        apply_buttons_header.label('Apply Align Lines to:')
                        apply_buttons = item_info_col.split(percentage=.33)
                        apply_buttons.operator(
                            "maplus.alignlinesobject",
                            icon='NONE',
                            text="Object"
                        )
                        mesh_appliers = apply_buttons.row(align=True)
                        mesh_appliers.operator(
                            "maplus.alignlinesmeshselected",
                            icon='NONE',
                            text="Mesh Piece"
                        )
                        mesh_appliers.operator(
                            "maplus.alignlineswholemesh",
                            icon='NONE',
                            text="Whole Mesh"
                        )
                    elif active_item.transf_type == 'ALIGNPLANES':
                        apply_buttons_header.label('Apply Align Planes to:')
                        apply_buttons = item_info_col.split(percentage=.33)
                        apply_buttons.operator(
                            "maplus.alignplanesobject",
                            icon='NONE',
                            text="Object"
                        )
                        mesh_appliers = apply_buttons.row(align=True)
                        mesh_appliers.operator(
                            "maplus.alignplanesmeshselected",
                            icon='NONE',
                            text="Mesh Piece"
                        )
                        mesh_appliers.operator(
                            "maplus.alignplaneswholemesh",
                            icon='NONE',
                            text="Whole Mesh"
                        )
                    item_info_col.separator()
                    experiment_toggle = apply_buttons_header.column()
                    experiment_toggle.prop(
                            addon_data,
                            'use_experimental',
                            'Enable Experimental Mesh Ops.'
                    )

                    active_transf = bpy.types.AnyType(active_item)

                    if (active_item.transf_type != 'SCALEMATCHEDGE' and
                            active_item.transf_type != 'AXISROTATE'):
                        item_info_col.label('Transformation Modifiers:')
                        item_mods_box = item_info_col.box()
                        mods_row_1 = item_mods_box.row()
                        mods_row_2 = item_mods_box.row()
                    if active_item.transf_type == "ALIGNPOINTS":
                        mods_row_1.prop(
                            active_transf,
                            'apt_make_unit_vector',
                            'Set Length Equal to One'
                        )
                        mods_row_1.prop(
                            active_transf,
                            'apt_flip_direction',
                            'Flip Direction'
                        )
                        mods_row_2.prop(
                            active_transf,
                            'apt_multiplier',
                            'Multiplier'
                        )
                    if active_item.transf_type == "DIRECTIONALSLIDE":
                        item_info_col.label('Item Modifiers:')
                        mods_row_1.prop(
                            active_transf,
                            'ds_make_unit_vec',
                            "Set Length Equal to One"
                        )
                        mods_row_1.prop(
                            active_transf,
                            'ds_flip_direction',
                            "Flip Direction"
                        )
                        mods_row_2.prop(
                            active_transf,
                            'ds_multiplier',
                            "Multiplier"
                        )
                    if active_item.transf_type == "ALIGNLINES":
                        mods_row_1.prop(
                            active_transf,
                            'aln_flip_direction',
                            "Flip Direction"
                        )
                    if active_item.transf_type == "ALIGNPLANES":
                        mods_row_1.prop(
                            active_transf,
                            'apl_flip_normal',
                            "Flip Source Normal"
                        )
                        # Todo: determine how to handle this from Adv. Tools
                        # ('use' arg only valid from a 3d view editor/context)
                        # mods_row_1.prop(
                        #    active_transf,
                        #    'apl_use_custom_orientation',
                        #    "Use Transf. Orientation"
                        # )
                    item_info_col.separator()

                    # Designate operands for the transformation by pointing to
                    # other primitive items in the main list. The indices are
                    # stored on each primitive item
                    if active_item.transf_type == "ALIGNPOINTS":
                        item_info_col.label("Source Point")
                        item_info_col.template_list(
                            "MAPlusList",
                            "apt_pt_one_list",
                            maplus_data_ptr,
                            "prim_list",
                            active_transf,
                            "apt_pt_one",
                            type='DEFAULT'
                        )
                        item_info_col.separator()
                        item_info_col.label("Destination Point")
                        item_info_col.template_list(
                            "MAPlusList",
                            "apt_pt_two_list",
                            maplus_data_ptr,
                            "prim_list",
                            active_transf,
                            "apt_pt_two",
                            type='DEFAULT'
                        )
                    if active_item.transf_type == "DIRECTIONALSLIDE":
                        item_info_col.label("Source Line")
                        item_info_col.template_list(
                            "MAPlusList",
                            "vs_targetLineList",
                            maplus_data_ptr,
                            "prim_list",
                            active_transf,
                            "ds_direction",
                            type='DEFAULT'
                        )
                    if active_item.transf_type == "SCALEMATCHEDGE":
                        item_info_col.label("Source Edge")
                        item_info_col.template_list(
                            "MAPlusList",
                            "sme_src_edgelist",
                            maplus_data_ptr,
                            "prim_list",
                            active_transf,
                            "sme_edge_one",
                            type='DEFAULT'
                        )
                        item_info_col.separator()
                        item_info_col.label("Destination Edge")
                        item_info_col.template_list(
                            "MAPlusList",
                            "sme_dest_edgelist",
                            maplus_data_ptr,
                            "prim_list",
                            active_transf,
                            "sme_edge_two",
                            type='DEFAULT'
                        )
                    if active_item.transf_type == "AXISROTATE":
                        item_info_col.label("Axis")
                        item_info_col.template_list(
                            "MAPlusList",
                            "axr_src_axis",
                            maplus_data_ptr,
                            "prim_list",
                            active_transf,
                            "axr_axis",
                            type='DEFAULT'
                        )
                        item_info_col.separator()
                        item_info_col.prop(
                            active_transf,
                            'axr_amount',
                            'Amount'
                        )
                    if active_item.transf_type == "ALIGNLINES":
                        item_info_col.label("Source Line")
                        item_info_col.template_list(
                            "MAPlusList",
                            "aln_src_linelist",
                            maplus_data_ptr,
                            "prim_list",
                            active_transf,
                            "aln_src_line",
                            type='DEFAULT'
                        )
                        item_info_col.separator()
                        item_info_col.label("Destination Line")
                        item_info_col.template_list(
                            "MAPlusList",
                            "aln_dest_linelist",
                            maplus_data_ptr,
                            "prim_list",
                            active_transf,
                            "aln_dest_line",
                            type='DEFAULT'
                        )
                    if active_item.transf_type == "ALIGNPLANES":
                        item_info_col.label("Source Plane")
                        item_info_col.template_list(
                            "MAPlusList",
                            "apl_src_planelist",
                            maplus_data_ptr,
                            "prim_list",
                            active_transf,
                            "apl_src_plane",
                            type='DEFAULT'
                        )
                        item_info_col.separator()
                        item_info_col.label("Destination Plane")
                        item_info_col.template_list(
                            "MAPlusList",
                            "apl_dest_planelist",
                            maplus_data_ptr,
                            "prim_list",
                            active_transf,
                            "apl_dest_plane",
                            type='DEFAULT'
                        )


class QuickAlignPointsGUI(bpy.types.Panel):
    bl_idname = "quick_align_points_gui"
    bl_label = "Quick Align Points"
    bl_space_type = "VIEW_3D"
    bl_region_type = "TOOLS"
    bl_category = "Mesh Align Plus"
    bl_options = {"DEFAULT_CLOSED"}

    def draw(self, context):
        layout = self.layout
        maplus_data_ptr = bpy.types.AnyType(bpy.context.scene.maplus_data)
        addon_data = bpy.context.scene.maplus_data
        prims = addon_data.prim_list

        apg_top = layout.row()
        align_pts_gui = layout.box()
        apg_top.label(
            "Align Points",
            icon="ROTATECOLLECTION"
        )
        apt_grab_col = align_pts_gui.column()
        apt_grab_col.prop(
            addon_data,
            'quick_align_pts_auto_grab_src',
            'Auto Grab Source from Selected Vertices'
        )

        apt_src_geom_top = apt_grab_col.row(align=True)
        if not addon_data.quick_align_pts_auto_grab_src:
            if not addon_data.quick_apt_show_src_geom:
                apt_src_geom_top.operator(
                        "maplus.showhidequickaptsrcgeom",
                        icon='TRIA_RIGHT',
                        text="",
                        emboss=False
                )
                preserve_button_roundedge = apt_src_geom_top.row()
                preserve_button_roundedge.operator(
                        "maplus.quickalignpointsgrabsrc",
                        icon='WORLD',
                        text="Grab Source"
                )
<<<<<<< HEAD
=======
                preserve_button_roundedge.operator(
                        "maplus.quickaptgrabavgsrc",
                        icon='GROUP_VERTEX',
                        text=""
                )
>>>>>>> a9faa39a

            else:
                apt_src_geom_top.operator(
                        "maplus.showhidequickaptsrcgeom",
                        icon='TRIA_DOWN',
                        text="",
                        emboss=False
                )
                apt_src_geom_top.label("Source Coordinates")

                apt_src_geom_editor = apt_grab_col.box()
                pt_grab_all = apt_src_geom_editor.row(align=True)
                pt_grab_all.operator(
                    "maplus.quickalignpointsgrabsrcloc",
                    icon='VERTEXSEL',
                    text="Grab All Local"
                )
                pt_grab_all.operator(
                    "maplus.quickalignpointsgrabsrc",
                    icon='WORLD',
                    text="Grab All Global"
                )

                modifier_header = apt_src_geom_editor.row()
                modifier_header.label("Point Modifiers:")
                apply_mods = modifier_header.row()
                apply_mods.alignment = 'RIGHT'
                # apply_mods.operator(
                    # "maplus.applygeommodifiers",
                    # text="Apply ModifiersXXXXX"
                # )
                item_mods_box = apt_src_geom_editor.box()
                mods_row_1 = item_mods_box.row()
                mods_row_1.prop(
                    bpy.types.AnyType(addon_data.quick_align_pts_src),
                    'pt_make_unit_vec',
                    "Set Length Equal to One"
                )
                mods_row_1.prop(
                    bpy.types.AnyType(addon_data.quick_align_pts_src),
                    'pt_flip_direction',
                    "Flip Direction"
                )
                mods_row_2 = item_mods_box.row()
                mods_row_2.prop(
                    bpy.types.AnyType(addon_data.quick_align_pts_src),
                    'pt_multiplier',
                    "Multiplier"
                )

                apt_src_geom_editor.label("Pt. Origin:")
                # plane_a_items = apt_src_geom_editor.split(percentage=.75)
                # ^ line changed to remove component changers
                pt_items = apt_src_geom_editor.row()
                typein_and_grab_pt = pt_items.column()
                pt_uppers = typein_and_grab_pt.row()

                pt_uppers_leftside = pt_uppers.row(align=True)
                pt_uppers_leftside.alignment = 'LEFT'
                pt_uppers_leftside.label("Send:")
                pt_uppers_leftside.operator(
                    "maplus.quickaptsrcsendpointtocursor",
                    icon='CURSOR',
                    text=""
                )

                pt_uppers_rightside = pt_uppers.row(align=True)
                pt_uppers_rightside.alignment = 'RIGHT'
                pt_uppers_rightside.label("Grab:")
                pt_uppers_rightside.operator(
                    "maplus.quickaptsrcgrabpointfromcursor",
                    icon='CURSOR',
                    text=""
                )
                pt_uppers_rightside.operator(
                    "maplus.quickalignpointsgrabsrcloc",
                    icon='VERTEXSEL',
                    text=""
                )
                pt_uppers_rightside.operator(
                    "maplus.quickalignpointsgrabsrc",
                    icon='WORLD',
                    text=""
                )
                pt_uppers_rightside.operator(
                    "maplus.quickaptgrabavgsrc",
                    icon='GROUP_VERTEX',
                    text=""
                )
                typein_and_grab_pt.prop(
                    bpy.types.AnyType(addon_data.quick_align_pts_src),
                    'point',
                    ""
                )

                # component_changers_plna = plane_a_items.row()
                # zero_components_plna = component_changers_plna.column(
                    # align=True
                # )
                # zero_components_plna.label("Set Zeroes:")
                # zero_components_plna.operator(
                    # "maplus.zerootherplanepointax",
                    # text="X00"
                # )
                # zero_components_plna.operator(
                    # "maplus.zerootherplanepointay",
                    # text="0Y0"
                # )
                # zero_components_plna.operator(
                    # "maplus.zerootherplanepointaz",
                    # text="00Z"
                # )
                # one_components_plna = component_changers_plna.column(
                    # align=True
                # )
                # one_components_plna.label("Set Ones:")
                # one_components_plna.operator(
                    # "maplus.oneotherplanepointax",
                    # text="X11"
                # )
                # one_components_plna.operator(
                    # "maplus.oneotherplanepointay",
                    # text="1Y1"
                # )
                # one_components_plna.operator(
                    # "maplus.oneotherplanepointaz",
                    # text="11Z"
                # )
        if addon_data.quick_apt_show_src_geom:
            apt_grab_col.separator()

        apt_dest_geom_top = apt_grab_col.row(align=True)
        if not addon_data.quick_apt_show_dest_geom:
            apt_dest_geom_top.operator(
                    "maplus.showhidequickaptdestgeom",
                    icon='TRIA_RIGHT',
                    text="",
                    emboss=False
            )
            preserve_button_roundedge = apt_dest_geom_top.row()
            preserve_button_roundedge.operator(
                    "maplus.quickalignpointsgrabdest",
                    icon='WORLD',
                    text="Grab Destination"
            )
            preserve_button_roundedge.operator(
                    "maplus.quickaptgrabavgdest",
                    icon='GROUP_VERTEX',
                    text=""
            )

        else:
            apt_dest_geom_top.operator(
                    "maplus.showhidequickaptdestgeom",
                    icon='TRIA_DOWN',
                    text="",
                    emboss=False
            )
            apt_dest_geom_top.label("Destination Coordinates")

            apt_dest_geom_editor = apt_grab_col.box()
            pt_grab_all = apt_dest_geom_editor.row(align=True)
            pt_grab_all.operator(
                "maplus.quickalignpointsgrabdestloc",
                icon='VERTEXSEL',
                text="Grab All Local"
            )
            pt_grab_all.operator(
                "maplus.quickalignpointsgrabdest",
                icon='WORLD',
                text="Grab All Global"
            )
            
            modifier_header = apt_dest_geom_editor.row()
            modifier_header.label("Point Modifiers:")
            apply_mods = modifier_header.row()
            apply_mods.alignment = 'RIGHT'
            # apply_mods.operator(
                # "maplus.applygeommodifiers",
                # text="Apply ModifiersXXXXX"
            # )
            item_mods_box = apt_dest_geom_editor.box()
            mods_row_1 = item_mods_box.row()
            mods_row_1.prop(
                bpy.types.AnyType(addon_data.quick_align_pts_dest),
                'pt_make_unit_vec',
                "Set Length Equal to One"
            )
            mods_row_1.prop(
                bpy.types.AnyType(addon_data.quick_align_pts_dest),
                'pt_flip_direction',
                "Flip Direction"
            )
            mods_row_2 = item_mods_box.row()
            mods_row_2.prop(
                bpy.types.AnyType(addon_data.quick_align_pts_dest),
                'pt_multiplier',
                "Multiplier"
            )

            apt_dest_geom_editor.label("Pt. Origin:")
            # plane_a_items = apt_src_geom_editor.split(percentage=.75)
            # ^ line changed to remove component changers
            pt_items = apt_dest_geom_editor.row()
            typein_and_grab_pt = pt_items.column()
            pt_uppers = typein_and_grab_pt.row()

            pt_uppers_leftside = pt_uppers.row(align=True)
            pt_uppers_leftside.alignment = 'LEFT'
            pt_uppers_leftside.label("Send:")
            pt_uppers_leftside.operator(
                "maplus.quickaptdestsendpointtocursor",
                icon='CURSOR',
                text=""
            )

            pt_uppers_rightside = pt_uppers.row(align=True)
            pt_uppers_rightside.alignment = 'RIGHT'
            pt_uppers_rightside.label("Grab:")
            pt_uppers_rightside.operator(
                "maplus.quickaptdestgrabpointfromcursor",
                icon='CURSOR',
                text=""
            )
            pt_uppers_rightside.operator(
                "maplus.quickalignpointsgrabdestloc",
                icon='VERTEXSEL',
                text=""
            )
            pt_uppers_rightside.operator(
                "maplus.quickalignpointsgrabdest",
                icon='WORLD',
                text=""
            )
            pt_uppers_rightside.operator(
                "maplus.quickaptgrabavgdest",
                icon='GROUP_VERTEX',
                text=""
            )
            typein_and_grab_pt.prop(
                bpy.types.AnyType(addon_data.quick_align_pts_dest),
                'point',
                ""
            )

        ########################

        align_pts_gui.label("Operator settings:")
        apt_mods = align_pts_gui.box()
        apt_box_row1 = apt_mods.row()
        apt_box_row1.prop(
            addon_data.quick_align_pts_transf,
            'apt_make_unit_vector',
            'Set Length to 1'
        )
        apt_box_row1.prop(
            addon_data.quick_align_pts_transf,
            'apt_flip_direction',
            'Flip Direction'
        )
        apt_box_row2 = apt_mods.row()
        apt_box_row2.prop(
            addon_data.quick_align_pts_transf,
            'apt_multiplier',
            'Multiplier'
        )
        apt_apply_header = align_pts_gui.row()
        apt_apply_header.label("Apply to:")
        apt_apply_header.prop(
            addon_data,
            'use_experimental',
            'Enable Experimental Mesh Ops.'
        )
        apt_apply_items = align_pts_gui.split(percentage=.33)
        apt_apply_items.operator(
            "maplus.quickalignpointsobject",
            text="Object"
        )
        apt_mesh_apply_items = apt_apply_items.row(align=True)
        apt_mesh_apply_items.operator(
            "maplus.quickalignpointsmeshselected",
            text="Mesh Piece"
        )
        apt_mesh_apply_items.operator(
            "maplus.quickalignpointswholemesh",
            text="Whole Mesh"
        )


class QuickAlignLinesGUI(bpy.types.Panel):
    bl_idname = "quick_align_lines_gui"
    bl_label = "Quick Align Lines"
    bl_space_type = "VIEW_3D"
    bl_region_type = "TOOLS"
    bl_category = "Mesh Align Plus"
    bl_options = {"DEFAULT_CLOSED"}

    def draw(self, context):
        layout = self.layout
        maplus_data_ptr = bpy.types.AnyType(bpy.context.scene.maplus_data)
        addon_data = bpy.context.scene.maplus_data
        prims = addon_data.prim_list

        aln_top = layout.row()
        aln_gui = layout.box()
        aln_top.label(
            "Align Lines",
            icon="SNAP_EDGE"
        )
        aln_grab_col = aln_gui.column()
        aln_grab_col.prop(
            addon_data,
            'quick_align_lines_auto_grab_src',
            'Auto Grab Source from Selected Vertices'
        )

        aln_src_geom_top = aln_grab_col.row(align=True)
        if not addon_data.quick_align_lines_auto_grab_src:
            if not addon_data.quick_aln_show_src_geom:
                aln_src_geom_top.operator(
                        "maplus.showhidequickalnsrcgeom",
                        icon='TRIA_RIGHT',
                        text="",
                        emboss=False
                )
                preserve_button_roundedge = aln_src_geom_top.row()
                preserve_button_roundedge.operator(
                        "maplus.quickalignlinesgrabsrc",
                        icon='WORLD',
                        text="Grab Source"
                )
                preserve_button_roundedge.operator(
                    "maplus.quickalngrabnormalsrc",
                    icon='LAMP_HEMI',
                    text=""
                )
            else:
                aln_src_geom_top.operator(
                        "maplus.showhidequickalnsrcgeom",
                        icon='TRIA_DOWN',
                        text="",
                        emboss=False
                )
                aln_src_geom_top.label("Source Coordinates")

                aln_src_geom_editor = aln_grab_col.box()
                ln_grab_all = aln_src_geom_editor.row(align=True)
                ln_grab_all.operator(
                    "maplus.quickalignlinesgrabsrcloc",
                    icon='VERTEXSEL',
                    text="Grab All Local"
                )
                ln_grab_all.operator(
                    "maplus.quickalignlinesgrabsrc",
                    icon='WORLD',
                    text="Grab All Global"
                )
                special_grabs = aln_src_geom_editor.row(align=True)
                special_grabs.operator(
                    "maplus.quickalngrabnormalsrc",
                    icon='LAMP_HEMI',
                    text="Grab Normal"
                )

                modifier_header = aln_src_geom_editor.row()
                modifier_header.label("Line Modifiers:")
                apply_mods = modifier_header.row()
                apply_mods.alignment = 'RIGHT'
                # apply_mods.operator(
                    # "maplus.applygeommodifiers",
                    # text="Apply ModifiersXXXXX"
                # )
                item_mods_box = aln_src_geom_editor.box()
                mods_row_1 = item_mods_box.row()
                mods_row_1.prop(
                    bpy.types.AnyType(addon_data.quick_align_lines_src),
                    'ln_make_unit_vec',
                    "Set Length Equal to One"
                )
                mods_row_1.prop(
                    bpy.types.AnyType(addon_data.quick_align_lines_src),
                    'ln_flip_direction',
                    "Flip Direction"
                )
                mods_row_2 = item_mods_box.row()
                mods_row_2.prop(
                    bpy.types.AnyType(addon_data.quick_align_lines_src),
                    'ln_multiplier',
                    "Multiplier"
                )

                aln_src_geom_editor.label("Start:")
                # plane_a_items = aln_src_geom_editor.split(percentage=.75)
                # ^ line changed to remove component changers
                ln_start_items = aln_src_geom_editor.row()
                typein_and_grab_start = ln_start_items.column()
                ln_start_uppers = typein_and_grab_start.split(percentage=.33)

                ln_start_swap = ln_start_uppers.row(align=True)
                ln_start_swap.label("Swap With:")
                ln_start_swap.operator(
                    "maplus.quickalnsrcswaplinepoints",
                    text="End"
                )

                ln_start_uppers_rightside = ln_start_uppers.row(align=True)
                ln_start_uppers_rightside.alignment = 'RIGHT'
                ln_start_uppers_rightside.label("Send:")
                ln_start_uppers_rightside.operator(
                    "maplus.quickalnsrcsendlinestarttocursor",
                    icon='CURSOR',
                    text=""
                )

                ln_start_uppers_rightside.label("Grab:")
                ln_start_uppers_rightside.operator(
                    "maplus.quickalnsrcgrablinestartfromcursor",
                    icon='CURSOR',
                    text=""
                )
                ln_start_uppers_rightside.operator(
                    "maplus.quickalnsrcgrablinestartfromactivelocal",
                    icon='VERTEXSEL',
                    text=""
                )
                ln_start_uppers_rightside.operator(
                    "maplus.quickalnsrcgrablinestartfromactiveglobal",
                    icon='WORLD',
                    text=""
                )
                ln_start_uppers_rightside.operator(
                    "maplus.quickalngrabavgsrclinestart",
                    icon='GROUP_VERTEX',
                    text=""
                )
                typein_and_grab_start.prop(
                    bpy.types.AnyType(addon_data.quick_align_lines_src),
                    'line_start',
                    ""
                )

                # component_changers_plna = plane_a_items.row()
                # zero_components_plna = component_changers_plna.column(
                    # align=True
                # )
                # zero_components_plna.label("Set Zeroes:")
                # zero_components_plna.operator(
                    # "maplus.zerootherplanepointax",
                    # text="X00"
                # )
                # zero_components_plna.operator(
                    # "maplus.zerootherplanepointay",
                    # text="0Y0"
                # )
                # zero_components_plna.operator(
                    # "maplus.zerootherplanepointaz",
                    # text="00Z"
                # )
                # one_components_plna = component_changers_plna.column(
                    # align=True
                # )
                # one_components_plna.label("Set Ones:")
                # one_components_plna.operator(
                    # "maplus.oneotherplanepointax",
                    # text="X11"
                # )
                # one_components_plna.operator(
                    # "maplus.oneotherplanepointay",
                    # text="1Y1"
                # )
                # one_components_plna.operator(
                    # "maplus.oneotherplanepointaz",
                    # text="11Z"
                # )
                
                
                aln_src_geom_editor.label("End:")
                # plane_a_items = aln_src_geom_editor.split(percentage=.75)
                # ^ line changed to remove component changers
                ln_end_items = aln_src_geom_editor.row()
                typein_and_grab_end = ln_end_items.column()
                ln_end_uppers = typein_and_grab_end.split(percentage=.33)

                ln_end_swap = ln_end_uppers.row(align=True)
                ln_end_swap.label("Swap With:")
                ln_end_swap.operator(
                    "maplus.quickalnsrcswaplinepoints",
                    text="Start"
                )

                ln_end_uppers_rightside = ln_end_uppers.row(align=True)
                ln_end_uppers_rightside.alignment = 'RIGHT'
                ln_end_uppers_rightside.label("Send:")
                ln_end_uppers_rightside.operator(
                    "maplus.quickalnsrcsendlineendtocursor",
                    icon='CURSOR',
                    text=""
                )

                ln_end_uppers_rightside.label("Grab:")
                ln_end_uppers_rightside.operator(
                    "maplus.quickalnsrcgrablineendfromcursor",
                    icon='CURSOR',
                    text=""
                )
                ln_end_uppers_rightside.operator(
                    "maplus.quickalnsrcgrablineendfromactivelocal",
                    icon='VERTEXSEL',
                    text=""
                )
                ln_end_uppers_rightside.operator(
                    "maplus.quickalnsrcgrablineendfromactiveglobal",
                    icon='WORLD',
                    text=""
                )
                ln_end_uppers_rightside.operator(
                    "maplus.quickalngrabavgsrclineend",
                    icon='GROUP_VERTEX',
                    text=""
                )
                typein_and_grab_end.prop(
                    bpy.types.AnyType(addon_data.quick_align_lines_src),
                    'line_end',
                    ""
                )

                # component_changers_plnc = plane_c_items.row()
                # zero_components_plnc = component_changers_plnc.column(
                    # align=True
                # )
                # zero_components_plnc.label("Set Zeroes:")
                # zero_components_plnc.operator(
                    # "maplus.zerootherplanepointcx",
                    # text="X00"
                # )
                # zero_components_plnc.operator(
                    # "maplus.zerootherplanepointcy",
                    # text="0Y0"
                # )
                # zero_components_plnc.operator(
                    # "maplus.zerootherplanepointcz",
                    # text="00Z"
                # )
                # one_components_plnc = component_changers_plnc.column(
                    # align=True
                # )
                # one_components_plnc.label("Set Ones:")
                # one_components_plnc.operator(
                    # "maplus.oneotherplanepointcx",
                    # text="X11"
                # )
                # one_components_plnc.operator(
                    # "maplus.oneotherplanepointcy",
                    # text="1Y1"
                # )
                # one_components_plnc.operator(
                    # "maplus.oneotherplanepointcz",
                    # text="11Z"
                # )
        if addon_data.quick_aln_show_src_geom:
            aln_grab_col.separator()

        # apl_dest_geom = apl_grab_col.row()
        # apl_grab_col.operator(
                # "maplus.quickalignplanesgrabdest",
                # icon='WORLD',
                # text="Grab Destination"
        # )

        aln_dest_geom_top = aln_grab_col.row(align=True)
        if not addon_data.quick_aln_show_dest_geom:
            aln_dest_geom_top.operator(
                    "maplus.showhidequickalndestgeom",
                    icon='TRIA_RIGHT',
                    text="",
                    emboss=False
            )
            preserve_button_roundedge = aln_dest_geom_top.row()
            preserve_button_roundedge.operator(
                    "maplus.quickalignlinesgrabdest",
                    icon='WORLD',
                    text="Grab Destination"
            )
            preserve_button_roundedge.operator(
                "maplus.quickalngrabnormaldest",
                icon='LAMP_HEMI',
                text=""
            )
        else:
            aln_dest_geom_top.operator(
                    "maplus.showhidequickalndestgeom",
                    icon='TRIA_DOWN',
                    text="",
                    emboss=False
            )
            aln_dest_geom_top.label("Destination Coordinates")

            aln_dest_geom_editor = aln_grab_col.box()
            ln_grab_all = aln_dest_geom_editor.row(align=True)
            ln_grab_all.operator(
                "maplus.quickalignlinesgrabdestloc",
                icon='VERTEXSEL',
                text="Grab All Local"
            )
            ln_grab_all.operator(
                "maplus.quickalignlinesgrabdest",
                icon='WORLD',
                text="Grab All Global"
            )
            
            special_grabs = aln_dest_geom_editor.row(align=True)
            special_grabs.operator(
                "maplus.quickalngrabnormaldest",
                icon='LAMP_HEMI',
                text="Grab Normal"
            )

            modifier_header = aln_dest_geom_editor.row()
            modifier_header.label("Line Modifiers:")
            apply_mods = modifier_header.row()
            apply_mods.alignment = 'RIGHT'
            # apply_mods.operator(
                # "maplus.applygeommodifiers",
                # text="Apply ModifiersXXXXX"
            # )
            item_mods_box = aln_dest_geom_editor.box()
            mods_row_1 = item_mods_box.row()
            mods_row_1.prop(
                bpy.types.AnyType(addon_data.quick_align_lines_dest),
                'ln_make_unit_vec',
                "Set Length Equal to One"
            )
            mods_row_1.prop(
                bpy.types.AnyType(addon_data.quick_align_lines_dest),
                'ln_flip_direction',
                "Flip Direction"
            )
            mods_row_2 = item_mods_box.row()
            mods_row_2.prop(
                bpy.types.AnyType(addon_data.quick_align_lines_dest),
                'ln_multiplier',
                "Multiplier"
            )

            aln_dest_geom_editor.label("Start:")
            # plane_a_items = aln_dest_geom_editor.split(percentage=.75)
            # ^ line changed to remove component changers
            ln_start_items = aln_dest_geom_editor.row()
            typein_and_grab_start = ln_start_items.column()
            ln_start_uppers = typein_and_grab_start.split(percentage=.33)

            ln_start_swap = ln_start_uppers.row(align=True)
            ln_start_swap.label("Swap With:")
            ln_start_swap.operator(
                "maplus.quickalndestswaplinepoints",
                text="End"
            )

            ln_start_uppers_rightside = ln_start_uppers.row(align=True)
            ln_start_uppers_rightside.alignment = 'RIGHT'
            ln_start_uppers_rightside.label("Send:")
            ln_start_uppers_rightside.operator(
                "maplus.quickalndestsendlinestarttocursor",
                icon='CURSOR',
                text=""
            )

            ln_start_uppers_rightside.label("Grab:")
            ln_start_uppers_rightside.operator(
                "maplus.quickalndestgrablinestartfromcursor",
                icon='CURSOR',
                text=""
            )
            ln_start_uppers_rightside.operator(
                "maplus.quickalndestgrablinestartfromactivelocal",
                icon='VERTEXSEL',
                text=""
            )
            ln_start_uppers_rightside.operator(
                "maplus.quickalndestgrablinestartfromactiveglobal",
                icon='WORLD',
                text=""
            )
            ln_start_uppers_rightside.operator(
                "maplus.quickalngrabavgdestlinestart",
                icon='GROUP_VERTEX',
                text=""
            )
            typein_and_grab_start.prop(
                bpy.types.AnyType(addon_data.quick_align_lines_dest),
                'line_start',
                ""
            )

            # component_changers_plna = plane_a_items.row()
            # zero_components_plna = component_changers_plna.column(
                # align=True
            # )
            # zero_components_plna.label("Set Zeroes:")
            # zero_components_plna.operator(
                # "maplus.zerootherplanepointax",
                # text="X00"
            # )
            # zero_components_plna.operator(
                # "maplus.zerootherplanepointay",
                # text="0Y0"
            # )
            # zero_components_plna.operator(
                # "maplus.zerootherplanepointaz",
                # text="00Z"
            # )
            # one_components_plna = component_changers_plna.column(
                # align=True
            # )
            # one_components_plna.label("Set Ones:")
            # one_components_plna.operator(
                # "maplus.oneotherplanepointax",
                # text="X11"
            # )
            # one_components_plna.operator(
                # "maplus.oneotherplanepointay",
                # text="1Y1"
            # )
            # one_components_plna.operator(
                # "maplus.oneotherplanepointaz",
                # text="11Z"
            # )

            aln_dest_geom_editor.label("End:")
            # plane_a_items = aln_dest_geom_editor.split(percentage=.75)
            # ^ line changed to remove component changers
            ln_end_items = aln_dest_geom_editor.row()
            typein_and_grab_end = ln_end_items.column()
            ln_end_uppers = typein_and_grab_end.split(percentage=.33)

            ln_end_swap = ln_end_uppers.row(align=True)
            ln_end_swap.label("Swap With:")
            ln_end_swap.operator(
                "maplus.quickalndestswaplinepoints",
                text="Start"
            )

            ln_end_uppers_rightside = ln_end_uppers.row(align=True)
            ln_end_uppers_rightside.alignment = 'RIGHT'
            ln_end_uppers_rightside.label("Send:")
            ln_end_uppers_rightside.operator(
                "maplus.quickalndestsendlineendtocursor",
                icon='CURSOR',
                text=""
            )

            ln_end_uppers_rightside.label("Grab:")
            ln_end_uppers_rightside.operator(
                "maplus.quickalndestgrablineendfromcursor",
                icon='CURSOR',
                text=""
            )
            ln_end_uppers_rightside.operator(
                "maplus.quickalndestgrablineendfromactivelocal",
                icon='VERTEXSEL',
                text=""
            )
            ln_end_uppers_rightside.operator(
                "maplus.quickalndestgrablineendfromactiveglobal",
                icon='WORLD',
                text=""
            )
            ln_end_uppers_rightside.operator(
                "maplus.quickalngrabavgdestlineend",
                icon='GROUP_VERTEX',
                text=""
            )
            typein_and_grab_end.prop(
                bpy.types.AnyType(addon_data.quick_align_lines_dest),
                'line_end',
                ""
            )

        ###################################
        ###################################


        ###################################
        ###################################

        aln_gui.label("Operator settings:")
        aln_mods = aln_gui.box()
        aln_mods_row1 = aln_mods.row()
        aln_mods_row1.prop(
            addon_data.quick_align_lines_transf,
            'aln_flip_direction',
            'Flip Direction'
        )
        aln_apply_header = aln_gui.row()
        aln_apply_header.label("Apply to:")
        aln_apply_header.prop(
            addon_data,
            'use_experimental',
            'Enable Experimental Mesh Ops.'
        )
        aln_apply_items = aln_gui.split(percentage=.33)
        aln_apply_items.operator(
            "maplus.quickalignlinesobject",
            text="Object"
        )
        aln_mesh_apply_items = aln_apply_items.row(align=True)
        aln_mesh_apply_items.operator(
            "maplus.quickalignlinesmeshselected",
            text="Mesh Piece"
        )
        aln_mesh_apply_items.operator(
            "maplus.quickalignlineswholemesh",
            text="Whole Mesh"
        )


class QuickAlignPlanesGUI(bpy.types.Panel):
    bl_idname = "quick_align_planes_gui"
    bl_label = "Quick Align Planes"
    bl_space_type = "VIEW_3D"
    bl_region_type = "TOOLS"
    bl_category = "Mesh Align Plus"
    bl_options = {"DEFAULT_CLOSED"}

    def draw(self, context):
        layout = self.layout
        maplus_data_ptr = bpy.types.AnyType(bpy.context.scene.maplus_data)
        addon_data = bpy.context.scene.maplus_data
        prims = addon_data.prim_list

        apl_top = layout.row()
        apl_gui = layout.box()
        apl_top.label(
            "Align Planes",
            icon="MOD_ARRAY"
        )
        apl_grab_col = apl_gui.column()
        apl_grab_col.prop(
            addon_data,
            'quick_align_planes_auto_grab_src',
            'Auto Grab Source from Selected Vertices'
        )

        apl_src_geom_top = apl_grab_col.row(align=True)
        if not addon_data.quick_align_planes_auto_grab_src:
            if not addon_data.quick_apl_show_src_geom:
                apl_src_geom_top.operator(
                        "maplus.showhidequickaplsrcgeom",
                        icon='TRIA_RIGHT',
                        text="",
                        emboss=False
                )
                preserve_button_roundedge = apl_src_geom_top.row()
                preserve_button_roundedge.operator(
                        "maplus.quickalignplanesgrabsrc",
                        icon='WORLD',
                        text="Grab Source"
                )
            else:
                apl_src_geom_top.operator(
                        "maplus.showhidequickaplsrcgeom",
                        icon='TRIA_DOWN',
                        text="",
                        emboss=False
                )
                apl_src_geom_top.label("Source Coordinates")

                apl_src_geom_editor = apl_grab_col.box()
                plane_grab_all = apl_src_geom_editor.row(align=True)
                plane_grab_all.operator(
                    "maplus.quickalignplanesgrabsrcloc",
                    icon='VERTEXSEL',
                    text="Grab All Local"
                )
                plane_grab_all.operator(
                    "maplus.quickalignplanesgrabsrc",
                    icon='WORLD',
                    text="Grab All Global"
                )

                apl_src_geom_editor.label("Pt. A:")
                # plane_a_items = apl_src_geom_editor.split(percentage=.75)
                # ^ line changed to remove component changers
                plane_a_items = apl_src_geom_editor.row()
                typein_and_grab_plna = plane_a_items.column()
                plane_a_uppers = typein_and_grab_plna.split(percentage=.33)

                plane_a_swap = plane_a_uppers.row(align=True)
                plane_a_swap.label("Swap With:")
                plane_a_swap.operator(
                    "maplus.quickaplsrcswapplaneaplaneb",
                    text="B"
                )
                plane_a_swap.operator(
                    "maplus.quickaplsrcswapplaneaplanec",
                    text="C"
                )

                plane_a_uppers_rightside = plane_a_uppers.row(align=True)
                plane_a_uppers_rightside.alignment = 'RIGHT'
                plane_a_uppers_rightside.label("Send:")
                plane_a_uppers_rightside.operator(
                    "maplus.quickaplsrcsendplaneatocursor",
                    icon='CURSOR',
                    text=""
                )

                plane_a_uppers_rightside.label("Grab:")
                plane_a_uppers_rightside.operator(
                    "maplus.quickaplsrcgrabplaneafromcursor",
                    icon='CURSOR',
                    text=""
                )
                plane_a_uppers_rightside.operator(
                    "maplus.quickaplsrcgrabplaneafromactivelocal",
                    icon='VERTEXSEL',
                    text=""
                )
                plane_a_uppers_rightside.operator(
                    "maplus.quickaplsrcgrabplaneafromactiveglobal",
                    icon='WORLD',
                    text=""
                )
                plane_a_uppers_rightside.operator(
                    "maplus.quickaplgrabavgsrcplanea",
                    icon='GROUP_VERTEX',
                    text=""
                )
                typein_and_grab_plna.prop(
                    bpy.types.AnyType(addon_data.quick_align_planes_src),
                    'plane_pt_a',
                    ""
                )

                # component_changers_plna = plane_a_items.row()
                # zero_components_plna = component_changers_plna.column(
                    # align=True
                # )
                # zero_components_plna.label("Set Zeroes:")
                # zero_components_plna.operator(
                    # "maplus.zerootherplanepointax",
                    # text="X00"
                # )
                # zero_components_plna.operator(
                    # "maplus.zerootherplanepointay",
                    # text="0Y0"
                # )
                # zero_components_plna.operator(
                    # "maplus.zerootherplanepointaz",
                    # text="00Z"
                # )
                # one_components_plna = component_changers_plna.column(
                    # align=True
                # )
                # one_components_plna.label("Set Ones:")
                # one_components_plna.operator(
                    # "maplus.oneotherplanepointax",
                    # text="X11"
                # )
                # one_components_plna.operator(
                    # "maplus.oneotherplanepointay",
                    # text="1Y1"
                # )
                # one_components_plna.operator(
                    # "maplus.oneotherplanepointaz",
                    # text="11Z"
                # )

                apl_src_geom_editor.label("Pt. B (Pivot):")
                # plane_b_items = apl_src_geom_editor.split(percentage=.75)
                # ^ line changed to remove component changers
                plane_b_items = apl_src_geom_editor.row()
                typein_and_grab_plnb = plane_b_items.column()
                plane_b_uppers = typein_and_grab_plnb.split(percentage=.33)
                plane_b_swap = plane_b_uppers.row(align=True)
                plane_b_swap.label("Swap With:")
                plane_b_swap.operator(
                    "maplus.quickaplsrcswapplaneaplaneb",
                    text="A"
                )
                plane_b_swap.operator(
                    "maplus.quickaplsrcswapplanebplanec",
                    text="C"
                )

                plane_b_uppers_rightside = plane_b_uppers.row(align=True)
                plane_b_uppers_rightside.alignment = 'RIGHT'
                plane_b_uppers_rightside.label("Send:")
                plane_b_uppers_rightside.operator(
                    "maplus.quickaplsrcsendplanebtocursor",
                    icon='CURSOR',
                    text=""
                )

                plane_b_uppers_rightside.label("Grab:")
                plane_b_uppers_rightside.operator(
                    "maplus.quickaplsrcgrabplanebfromcursor",
                    icon='CURSOR',
                    text=""
                )
                plane_b_uppers_rightside.operator(
                    "maplus.quickaplsrcgrabplanebfromactivelocal",
                    icon='VERTEXSEL',
                    text=""
                )
                plane_b_uppers_rightside.operator(
                    "maplus.quickaplsrcgrabplanebfromactiveglobal",
                    icon='WORLD',
                    text=""
                )
                plane_b_uppers_rightside.operator(
                    "maplus.quickaplgrabavgsrcplaneb",
                    icon='GROUP_VERTEX',
                    text=""
                )
                typein_and_grab_plnb.prop(
                    bpy.types.AnyType(addon_data.quick_align_planes_src),
                    'plane_pt_b',
                    ""
                )

                # component_changers_plnb = plane_b_items.row()
                # zero_components_plnb = component_changers_plnb.column(
                    # align=True
                # )
                # zero_components_plnb.label("Set Zeroes:")
                # zero_components_plnb.operator(
                    # "maplus.zerootherplanepointbx",
                    # text="X00"
                # )
                # zero_components_plnb.operator(
                    # "maplus.zerootherplanepointby",
                    # text="0Y0"
                # )
                # zero_components_plnb.operator(
                    # "maplus.zerootherplanepointbz",
                    # text="00Z"
                # )
                # one_components_plnb = component_changers_plnb.column(
                    # align=True
                # )
                # one_components_plnb.label("Set Ones:")
                # one_components_plnb.operator(
                    # "maplus.oneotherplanepointbx",
                    # text="X11"
                # )
                # one_components_plnb.operator(
                    # "maplus.oneotherplanepointby",
                    # text="1Y1"
                # )
                # one_components_plnb.operator(
                    # "maplus.oneotherplanepointbz",
                    # text="11Z"
                # )

                apl_src_geom_editor.label("Pt. C:")
                # plane_c_items = apl_src_geom_editor.split(percentage=.75)
                # ^ line changed to remove component changers
                plane_c_items = apl_src_geom_editor.row()
                typein_and_grab_plnc = plane_c_items.column()
                plane_c_uppers = typein_and_grab_plnc.split(percentage=.33)
                plane_c_swap = plane_c_uppers.row(align=True)
                plane_c_swap.label("Swap With:")
                plane_c_swap.operator(
                    "maplus.quickaplsrcswapplaneaplanec",
                    text="A"
                )
                plane_c_swap.operator(
                    "maplus.quickaplsrcswapplanebplanec",
                    text="B"
                )

                plane_c_uppers_rightside = plane_c_uppers.row(align=True)
                plane_c_uppers_rightside.alignment = 'RIGHT'
                plane_c_uppers_rightside.label("Send:")
                plane_c_uppers_rightside.operator(
                    "maplus.quickaplsrcsendplanectocursor",
                    icon='CURSOR',
                    text=""
                )

                plane_c_uppers_rightside.label("Grab:")
                plane_c_uppers_rightside.operator(
                    "maplus.quickaplsrcgrabplanecfromcursor",
                    icon='CURSOR',
                    text=""
                )
                plane_c_uppers_rightside.operator(
                    "maplus.quickaplsrcgrabplanecfromactivelocal",
                    icon='VERTEXSEL',
                    text=""
                )
                plane_c_uppers_rightside.operator(
                    "maplus.quickaplsrcgrabplanecfromactiveglobal",
                    icon='WORLD',
                    text=""
                )
                plane_c_uppers_rightside.operator(
                    "maplus.quickaplgrabavgsrcplanec",
                    icon='GROUP_VERTEX',
                    text=""
                )
                typein_and_grab_plnc.prop(
                    bpy.types.AnyType(addon_data.quick_align_planes_src),
                    'plane_pt_c',
                    ""
                )

                # component_changers_plnc = plane_c_items.row()
                # zero_components_plnc = component_changers_plnc.column(
                    # align=True
                # )
                # zero_components_plnc.label("Set Zeroes:")
                # zero_components_plnc.operator(
                    # "maplus.zerootherplanepointcx",
                    # text="X00"
                # )
                # zero_components_plnc.operator(
                    # "maplus.zerootherplanepointcy",
                    # text="0Y0"
                # )
                # zero_components_plnc.operator(
                    # "maplus.zerootherplanepointcz",
                    # text="00Z"
                # )
                # one_components_plnc = component_changers_plnc.column(
                    # align=True
                # )
                # one_components_plnc.label("Set Ones:")
                # one_components_plnc.operator(
                    # "maplus.oneotherplanepointcx",
                    # text="X11"
                # )
                # one_components_plnc.operator(
                    # "maplus.oneotherplanepointcy",
                    # text="1Y1"
                # )
                # one_components_plnc.operator(
                    # "maplus.oneotherplanepointcz",
                    # text="11Z"
                # )
        if addon_data.quick_apl_show_src_geom:
            apl_grab_col.separator()

        # apl_dest_geom = apl_grab_col.row()
        # apl_grab_col.operator(
                # "maplus.quickalignplanesgrabdest",
                # icon='WORLD',
                # text="Grab Destination"
        # )

        apl_dest_geom_top = apl_grab_col.row(align=True)
        if not addon_data.quick_apl_show_dest_geom:
            apl_dest_geom_top.operator(
                    "maplus.showhidequickapldestgeom",
                    icon='TRIA_RIGHT',
                    text="",
                    emboss=False
            )
            preserve_button_roundedge = apl_dest_geom_top.row()
            preserve_button_roundedge.operator(
                    "maplus.quickalignplanesgrabdest",
                    icon='WORLD',
                    text="Grab Destination"
            )
        else:
            apl_dest_geom_top.operator(
                    "maplus.showhidequickapldestgeom",
                    icon='TRIA_DOWN',
                    text="",
                    emboss=False
            )
            apl_dest_geom_top.label("Destination Coordinates")

            apl_dest_geom_editor = apl_grab_col.box()
            plane_grab_all = apl_dest_geom_editor.row(align=True)
            plane_grab_all.operator(
                "maplus.quickalignplanesgrabdestloc",
                icon='VERTEXSEL',
                text="Grab All Local"
            )
            plane_grab_all.operator(
                "maplus.quickalignplanesgrabdest",
                icon='WORLD',
                text="Grab All Global"
            )

            apl_dest_geom_editor.label("Pt. A:")
            # plane_a_items = apl_dest_geom_editor.split(percentage=.75)
            # ^ line changed to remove component changers
            plane_a_items = apl_dest_geom_editor.row()
            typein_and_grab_plna = plane_a_items.column()
            plane_a_uppers = typein_and_grab_plna.split(percentage=.33)

            plane_a_swap = plane_a_uppers.row(align=True)
            plane_a_swap.label("Swap With:")
            plane_a_swap.operator(
                "maplus.quickapldestswapplaneaplaneb",
                text="B"
            )
            plane_a_swap.operator(
                "maplus.quickapldestswapplaneaplanec",
                text="C"
            )

            plane_a_uppers_rightside = plane_a_uppers.row(align=True)
            plane_a_uppers_rightside.alignment = 'RIGHT'
            plane_a_uppers_rightside.label("Send:")
            plane_a_uppers_rightside.operator(
                "maplus.quickapldestsendplaneatocursor",
                icon='CURSOR',
                text=""
            )

            plane_a_uppers_rightside.label("Grab:")
            plane_a_uppers_rightside.operator(
                "maplus.quickapldestgrabplaneafromcursor",
                icon='CURSOR',
                text=""
            )
            plane_a_uppers_rightside.operator(
                "maplus.quickapldestgrabplaneafromactivelocal",
                icon='VERTEXSEL',
                text=""
            )
            plane_a_uppers_rightside.operator(
                "maplus.quickapldestgrabplaneafromactiveglobal",
                icon='WORLD',
                text=""
            )
            plane_a_uppers_rightside.operator(
                "maplus.quickaplgrabavgdestplanea",
                icon='GROUP_VERTEX',
                text=""
            )
            typein_and_grab_plna.prop(
                bpy.types.AnyType(addon_data.quick_align_planes_dest),
                'plane_pt_a',
                ""
            )

            # component_changers_plna = plane_a_items.row()
            # zero_components_plna = component_changers_plna.column(
                # align=True
            # )
            # zero_components_plna.label("Set Zeroes:")
            # zero_components_plna.operator(
                # "maplus.zerootherplanepointax",
                # text="X00"
            # )
            # zero_components_plna.operator(
                # "maplus.zerootherplanepointay",
                # text="0Y0"
            # )
            # zero_components_plna.operator(
                # "maplus.zerootherplanepointaz",
                # text="00Z"
            # )
            # one_components_plna = component_changers_plna.column(
                # align=True
            # )
            # one_components_plna.label("Set Ones:")
            # one_components_plna.operator(
                # "maplus.oneotherplanepointax",
                # text="X11"
            # )
            # one_components_plna.operator(
                # "maplus.oneotherplanepointay",
                # text="1Y1"
            # )
            # one_components_plna.operator(
                # "maplus.oneotherplanepointaz",
                # text="11Z"
            # )

            apl_dest_geom_editor.label("Pt. B (Pivot):")
            # plane_b_items = apl_dest_geom_editor.split(percentage=.75)
            # ^ line changed to remove component changers
            plane_b_items = apl_dest_geom_editor.row()
            typein_and_grab_plnb = plane_b_items.column()
            plane_b_uppers = typein_and_grab_plnb.split(percentage=.33)
            plane_b_swap = plane_b_uppers.row(align=True)
            plane_b_swap.label("Swap With:")
            plane_b_swap.operator(
                "maplus.quickapldestswapplaneaplaneb",
                text="A"
            )
            plane_b_swap.operator(
                "maplus.quickapldestswapplanebplanec",
                text="C"
            )

            plane_b_uppers_rightside = plane_b_uppers.row(align=True)
            plane_b_uppers_rightside.alignment = 'RIGHT'
            plane_b_uppers_rightside.label("Send:")
            plane_b_uppers_rightside.operator(
                "maplus.quickapldestsendplanebtocursor",
                icon='CURSOR',
                text=""
            )

            plane_b_uppers_rightside.label("Grab:")
            plane_b_uppers_rightside.operator(
                "maplus.quickapldestgrabplanebfromcursor",
                icon='CURSOR',
                text=""
            )
            plane_b_uppers_rightside.operator(
                "maplus.quickapldestgrabplanebfromactivelocal",
                icon='VERTEXSEL',
                text=""
            )
            plane_b_uppers_rightside.operator(
                "maplus.quickapldestgrabplanebfromactiveglobal",
                icon='WORLD',
                text=""
            )
            plane_b_uppers_rightside.operator(
                "maplus.quickaplgrabavgdestplaneb",
                icon='GROUP_VERTEX',
                text=""
            )
            typein_and_grab_plnb.prop(
                bpy.types.AnyType(addon_data.quick_align_planes_dest),
                'plane_pt_b',
                ""
            )

            # component_changers_plnb = plane_b_items.row()
            # zero_components_plnb = component_changers_plnb.column(
                # align=True
            # )
            # zero_components_plnb.label("Set Zeroes:")
            # zero_components_plnb.operator(
                # "maplus.zerootherplanepointbx",
                # text="X00"
            # )
            # zero_components_plnb.operator(
                # "maplus.zerootherplanepointby",
                # text="0Y0"
            # )
            # zero_components_plnb.operator(
                # "maplus.zerootherplanepointbz",
                # text="00Z"
            # )
            # one_components_plnb = component_changers_plnb.column(
                # align=True
            # )
            # one_components_plnb.label("Set Ones:")
            # one_components_plnb.operator(
                # "maplus.oneotherplanepointbx",
                # text="X11"
            # )
            # one_components_plnb.operator(
                # "maplus.oneotherplanepointby",
                # text="1Y1"
            # )
            # one_components_plnb.operator(
                # "maplus.oneotherplanepointbz",
                # text="11Z"
            # )

            apl_dest_geom_editor.label("Pt. C:")
            # plane_c_items = apl_dest_geom_editor.split(percentage=.75)
            # ^ line changed to remove component changers
            plane_c_items = apl_dest_geom_editor.row()
            typein_and_grab_plnc = plane_c_items.column()
            plane_c_uppers = typein_and_grab_plnc.split(percentage=.33)
            plane_c_swap = plane_c_uppers.row(align=True)
            plane_c_swap.label("Swap With:")
            plane_c_swap.operator(
                "maplus.quickapldestswapplaneaplanec",
                text="A"
            )
            plane_c_swap.operator(
                "maplus.quickapldestswapplanebplanec",
                text="B"
            )

            plane_c_uppers_rightside = plane_c_uppers.row(align=True)
            plane_c_uppers_rightside.alignment = 'RIGHT'
            plane_c_uppers_rightside.label("Send:")
            plane_c_uppers_rightside.operator(
                "maplus.quickapldestsendplanectocursor",
                icon='CURSOR',
                text=""
            )

            plane_c_uppers_rightside.label("Grab:")
            plane_c_uppers_rightside.operator(
                "maplus.quickapldestgrabplanecfromcursor",
                icon='CURSOR',
                text=""
            )
            plane_c_uppers_rightside.operator(
                "maplus.quickapldestgrabplanecfromactivelocal",
                icon='VERTEXSEL',
                text=""
            )
            plane_c_uppers_rightside.operator(
                "maplus.quickapldestgrabplanecfromactiveglobal",
                icon='WORLD',
                text=""
            )
            plane_c_uppers_rightside.operator(
                "maplus.quickaplgrabavgdestplanec",
                icon='GROUP_VERTEX',
                text=""
            )
            typein_and_grab_plnc.prop(
                bpy.types.AnyType(addon_data.quick_align_planes_dest),
                'plane_pt_c',
                ""
            )

            # component_changers_plnc = plane_c_items.row()
            # zero_components_plnc = component_changers_plnc.column(
                # align=True
            # )
            # zero_components_plnc.label("Set Zeroes:")
            # zero_components_plnc.operator(
                # "maplus.zerootherplanepointcx",
                # text="X00"
            # )
            # zero_components_plnc.operator(
                # "maplus.zerootherplanepointcy",
                # text="0Y0"
            # )
            # zero_components_plnc.operator(
                # "maplus.zerootherplanepointcz",
                # text="00Z"
            # )
            # one_components_plnc = component_changers_plnc.column(
                # align=True
            # )
            # one_components_plnc.label("Set Ones:")
            # one_components_plnc.operator(
                # "maplus.oneotherplanepointcx",
                # text="X11"
            # )
            # one_components_plnc.operator(
                # "maplus.oneotherplanepointcy",
                # text="1Y1"
            # )
            # one_components_plnc.operator(
                # "maplus.oneotherplanepointcz",
                # text="11Z"
            # )

        ###################################
        ###################################


        ###################################
        ###################################

        apl_gui.label("Operator settings:")
        apl_mods = apl_gui.box()
        apl_mods_row1 = apl_mods.row()
        apl_mods_row1.prop(
            addon_data.quick_align_planes_transf,
            'apl_flip_normal',
            'Flip Normal'
        )
        apl_mods_row1.prop(
            addon_data.quick_align_planes_transf,
            'apl_use_custom_orientation',
            'Use Transf. Orientation'
        )
        apl_apply_header = apl_gui.row()
        apl_apply_header.label("Apply to:")
        apl_apply_header.prop(
            addon_data,
            'use_experimental',
            'Enable Experimental Mesh Ops.'
        )
        apl_apply_items = apl_gui.split(percentage=.33)
        apl_apply_items.operator(
            "maplus.quickalignplanesobject",
            text="Object"
        )
        apl_mesh_apply_items = apl_apply_items.row(align=True)
        apl_mesh_apply_items.operator(
            "maplus.quickalignplanesmeshselected",
            text="Mesh Piece"
        )
        apl_mesh_apply_items.operator(
            "maplus.quickalignplaneswholemesh",
            text="Whole Mesh"
        )


class QuickAxisRotateGUI(bpy.types.Panel):
    bl_idname = "quick_axis_rotate_gui"
    bl_label = "Quick Axis Rotate"
    bl_space_type = "VIEW_3D"
    bl_region_type = "TOOLS"
    bl_category = "Mesh Align Plus"
    bl_options = {"DEFAULT_CLOSED"}

    def draw(self, context):
        layout = self.layout
        maplus_data_ptr = bpy.types.AnyType(bpy.context.scene.maplus_data)
        addon_data = bpy.context.scene.maplus_data
        prims = addon_data.prim_list

        axr_top = layout.row()
        axr_gui = layout.box()
        axr_top.label(
            "Axis Rotate",
            icon="FORCE_MAGNETIC"
        )
        axr_grab_col = axr_gui.column()
        axr_grab_col.prop(
            addon_data,
            'quick_axis_rotate_auto_grab_src',
            'Auto Grab Axis from Selected Vertices'
        )

        axr_src_geom_top = axr_grab_col.row(align=True)
        if not addon_data.quick_axis_rotate_auto_grab_src:
            if not addon_data.quick_axr_show_src_geom:
                axr_src_geom_top.operator(
                        "maplus.showhidequickaxrsrcgeom",
                        icon='TRIA_RIGHT',
                        text="",
                        emboss=False
                )
                preserve_button_roundedge = axr_src_geom_top.row()
                preserve_button_roundedge.operator(
                        "maplus.quickaxisrotategrabsrc",
                        icon='WORLD',
                        text="Grab Axis"
                )
                preserve_button_roundedge.operator(
                    "maplus.quickaxrgrabnormalsrc",
                    icon='LAMP_HEMI',
                    text=""
                )
            else:
                axr_src_geom_top.operator(
                        "maplus.showhidequickaxrsrcgeom",
                        icon='TRIA_DOWN',
                        text="",
                        emboss=False
                )
                axr_src_geom_top.label("Source Coordinates")

                axr_src_geom_editor = axr_grab_col.box()
                ln_grab_all = axr_src_geom_editor.row(align=True)
                ln_grab_all.operator(
                    "maplus.quickaxisrotategrabsrcloc",
                    icon='VERTEXSEL',
                    text="Grab All Local"
                )
                ln_grab_all.operator(
                    "maplus.quickaxisrotategrabsrc",
                    icon='WORLD',
                    text="Grab All Global"
                )

                special_grabs = axr_src_geom_editor.row(align=True)
                special_grabs.operator(
                    "maplus.quickaxrgrabnormalsrc",
                    icon='LAMP_HEMI',
                    text="Grab Normal"
                )

                modifier_header = axr_src_geom_editor.row()
                modifier_header.label("Line Modifiers:")
                apply_mods = modifier_header.row()
                apply_mods.alignment = 'RIGHT'
                # apply_mods.operator(
                    # "maplus.applygeommodifiers",
                    # text="Apply ModifiersXXXXX"
                # )
                item_mods_box = axr_src_geom_editor.box()
                mods_row_1 = item_mods_box.row()
                mods_row_1.prop(
                    bpy.types.AnyType(addon_data.quick_axis_rotate_src),
                    'ln_make_unit_vec',
                    "Set Length Equal to One"
                )
                mods_row_1.prop(
                    bpy.types.AnyType(addon_data.quick_axis_rotate_src),
                    'ln_flip_direction',
                    "Flip Direction"
                )
                mods_row_2 = item_mods_box.row()
                mods_row_2.prop(
                    bpy.types.AnyType(addon_data.quick_axis_rotate_src),
                    'ln_multiplier',
                    "Multiplier"
                )

                axr_src_geom_editor.label("Start:")
                # plane_a_items = axr_src_geom_editor.split(percentage=.75)
                # ^ line changed to remove component changers
                ln_start_items = axr_src_geom_editor.row()
                typein_and_grab_start = ln_start_items.column()
                ln_start_uppers = typein_and_grab_start.split(percentage=.33)

                ln_start_swap = ln_start_uppers.row(align=True)
                ln_start_swap.label("Swap With:")
                ln_start_swap.operator(
                    "maplus.quickaxrsrcswaplinepoints",
                    text="End"
                )

                ln_start_uppers_rightside = ln_start_uppers.row(align=True)
                ln_start_uppers_rightside.alignment = 'RIGHT'
                ln_start_uppers_rightside.label("Send:")
                ln_start_uppers_rightside.operator(
                    "maplus.quickaxrsrcsendlinestarttocursor",
                    icon='CURSOR',
                    text=""
                )

                ln_start_uppers_rightside.label("Grab:")
                ln_start_uppers_rightside.operator(
                    "maplus.quickaxrsrcgrablinestartfromcursor",
                    icon='CURSOR',
                    text=""
                )
                ln_start_uppers_rightside.operator(
                    "maplus.quickaxrsrcgrablinestartfromactivelocal",
                    icon='VERTEXSEL',
                    text=""
                )
                ln_start_uppers_rightside.operator(
                    "maplus.quickaxrsrcgrablinestartfromactiveglobal",
                    icon='WORLD',
                    text=""
                )
                ln_start_uppers_rightside.operator(
                    "maplus.quickaxrgrabavgsrclinestart",
                    icon='GROUP_VERTEX',
                    text=""
                )
                typein_and_grab_start.prop(
                    bpy.types.AnyType(addon_data.quick_axis_rotate_src),
                    'line_start',
                    ""
                )

                # component_changers_plna = plane_a_items.row()
                # zero_components_plna = component_changers_plna.column(
                    # align=True
                # )
                # zero_components_plna.label("Set Zeroes:")
                # zero_components_plna.operator(
                    # "maplus.zerootherplanepointax",
                    # text="X00"
                # )
                # zero_components_plna.operator(
                    # "maplus.zerootherplanepointay",
                    # text="0Y0"
                # )
                # zero_components_plna.operator(
                    # "maplus.zerootherplanepointaz",
                    # text="00Z"
                # )
                # one_components_plna = component_changers_plna.column(
                    # align=True
                # )
                # one_components_plna.label("Set Ones:")
                # one_components_plna.operator(
                    # "maplus.oneotherplanepointax",
                    # text="X11"
                # )
                # one_components_plna.operator(
                    # "maplus.oneotherplanepointay",
                    # text="1Y1"
                # )
                # one_components_plna.operator(
                    # "maplus.oneotherplanepointaz",
                    # text="11Z"
                # )

                axr_src_geom_editor.label("End:")
                # plane_a_items = axr_src_geom_editor.split(percentage=.75)
                # ^ line changed to remove component changers
                ln_end_items = axr_src_geom_editor.row()
                typein_and_grab_end = ln_end_items.column()
                ln_end_uppers = typein_and_grab_end.split(percentage=.33)

                ln_end_swap = ln_end_uppers.row(align=True)
                ln_end_swap.label("Swap With:")
                ln_end_swap.operator(
                    "maplus.quickaxrsrcswaplinepoints",
                    text="Start"
                )

                ln_end_uppers_rightside = ln_end_uppers.row(align=True)
                ln_end_uppers_rightside.alignment = 'RIGHT'
                ln_end_uppers_rightside.label("Send:")
                ln_end_uppers_rightside.operator(
                    "maplus.quickaxrsrcsendlineendtocursor",
                    icon='CURSOR',
                    text=""
                )

                ln_end_uppers_rightside.label("Grab:")
                ln_end_uppers_rightside.operator(
                    "maplus.quickaxrsrcgrablineendfromcursor",
                    icon='CURSOR',
                    text=""
                )
                ln_end_uppers_rightside.operator(
                    "maplus.quickaxrsrcgrablineendfromactivelocal",
                    icon='VERTEXSEL',
                    text=""
                )
                ln_end_uppers_rightside.operator(
                    "maplus.quickaxrsrcgrablineendfromactiveglobal",
                    icon='WORLD',
                    text=""
                )
                ln_end_uppers_rightside.operator(
                    "maplus.quickaxrgrabavgsrclineend",
                    icon='GROUP_VERTEX',
                    text=""
                )
                typein_and_grab_end.prop(
                    bpy.types.AnyType(addon_data.quick_axis_rotate_src),
                    'line_end',
                    ""
                )

                # component_changers_plnc = plane_c_items.row()
                # zero_components_plnc = component_changers_plnc.column(
                    # align=True
                # )
                # zero_components_plnc.label("Set Zeroes:")
                # zero_components_plnc.operator(
                    # "maplus.zerootherplanepointcx",
                    # text="X00"
                # )
                # zero_components_plnc.operator(
                    # "maplus.zerootherplanepointcy",
                    # text="0Y0"
                # )
                # zero_components_plnc.operator(
                    # "maplus.zerootherplanepointcz",
                    # text="00Z"
                # )
                # one_components_plnc = component_changers_plnc.column(
                    # align=True
                # )
                # one_components_plnc.label("Set Ones:")
                # one_components_plnc.operator(
                    # "maplus.oneotherplanepointcx",
                    # text="X11"
                # )
                # one_components_plnc.operator(
                    # "maplus.oneotherplanepointcy",
                    # text="1Y1"
                # )
                # one_components_plnc.operator(
                    # "maplus.oneotherplanepointcz",
                    # text="11Z"
                # )
        if addon_data.quick_axr_show_src_geom:
            axr_grab_col.separator()

        axr_gui.label("Operator settings:")
        axr_mods = axr_gui.box()
        axr_mods_row1 = axr_mods.row()
        axr_mods_row1.prop(
            addon_data.quick_axis_rotate_transf,
            'axr_amount',
            'Amount'
        )
        axr_apply_header = axr_gui.row()
        axr_apply_header.label("Apply to:")
        axr_apply_header.prop(
            addon_data,
            'use_experimental',
            'Enable Experimental Mesh Ops.'
        )
        axr_apply_items = axr_gui.split(percentage=.33)
        axr_apply_items.operator(
            "maplus.quickaxisrotateobject",
            text="Object"
        )
        axr_mesh_apply_items = axr_apply_items.row(align=True)
        axr_mesh_apply_items.operator(
            "maplus.quickaxisrotatemeshselected",
            text="Mesh Piece"
        )
        axr_mesh_apply_items.operator(
            "maplus.quickaxisrotatewholemesh",
            text="Whole Mesh"
        )


class QuickDirectionalSlideGUI(bpy.types.Panel):
    bl_idname = "quick_directional_slide_gui"
    bl_label = "Quick Directional Slide"
    bl_space_type = "VIEW_3D"
    bl_region_type = "TOOLS"
    bl_category = "Mesh Align Plus"
    bl_options = {"DEFAULT_CLOSED"}

    def draw(self, context):
        layout = self.layout
        maplus_data_ptr = bpy.types.AnyType(bpy.context.scene.maplus_data)
        addon_data = bpy.context.scene.maplus_data
        prims = addon_data.prim_list

        ds_top = layout.row()
        ds_gui = layout.box()
        ds_top.label(
            "Directional Slide",
            icon="CURVE_PATH"
        )
        ds_grab_col = ds_gui.column()
        ds_grab_col.prop(
            addon_data,
            'quick_directional_slide_auto_grab_src',
            'Auto Grab Source from Selected Vertices'
        )

        ds_src_geom_top = ds_grab_col.row(align=True)
        if not addon_data.quick_directional_slide_auto_grab_src:
            if not addon_data.quick_ds_show_src_geom:
                ds_src_geom_top.operator(
                        "maplus.showhidequickdssrcgeom",
                        icon='TRIA_RIGHT',
                        text="",
                        emboss=False
                )
                preserve_button_roundedge = ds_src_geom_top.row()
                preserve_button_roundedge.operator(
                        "maplus.quickdirectionalslidegrabsrc",
                        icon='WORLD',
                        text="Grab Source"
                )
                preserve_button_roundedge.operator(
                    "maplus.quickdsgrabnormalsrc",
                    icon='LAMP_HEMI',
                    text=""
                )
            else:
                ds_src_geom_top.operator(
                        "maplus.showhidequickdssrcgeom",
                        icon='TRIA_DOWN',
                        text="",
                        emboss=False
                )
                ds_src_geom_top.label("Source Coordinates")

                ds_src_geom_editor = ds_grab_col.box()
                ln_grab_all = ds_src_geom_editor.row(align=True)
                ln_grab_all.operator(
                    "maplus.quickdirectionalslidegrabsrcloc",
                    icon='VERTEXSEL',
                    text="Grab All Local"
                )
                ln_grab_all.operator(
                    "maplus.quickdirectionalslidegrabsrc",
                    icon='WORLD',
                    text="Grab All Global"
                )
                special_grabs = ds_src_geom_editor.row(align=True)
                special_grabs.operator(
                    "maplus.quickdsgrabnormalsrc",
                    icon='LAMP_HEMI',
                    text="Grab Normal"
                )

                modifier_header = ds_src_geom_editor.row()
                modifier_header.label("Line Modifiers:")
                apply_mods = modifier_header.row()
                apply_mods.alignment = 'RIGHT'
                # apply_mods.operator(
                    # "maplus.applygeommodifiers",
                    # text="Apply ModifiersXXXXX"
                # )
                item_mods_box = ds_src_geom_editor.box()
                mods_row_1 = item_mods_box.row()
                mods_row_1.prop(
                    bpy.types.AnyType(addon_data.quick_directional_slide_src),
                    'ln_make_unit_vec',
                    "Set Length Equal to One"
                )
                mods_row_1.prop(
                    bpy.types.AnyType(addon_data.quick_directional_slide_src),
                    'ln_flip_direction',
                    "Flip Direction"
                )
                mods_row_2 = item_mods_box.row()
                mods_row_2.prop(
                    bpy.types.AnyType(addon_data.quick_directional_slide_src),
                    'ln_multiplier',
                    "Multiplier"
                )

                ds_src_geom_editor.label("Start:")
                # plane_a_items = ds_src_geom_editor.split(percentage=.75)
                # ^ line changed to remove component changers
                ln_start_items = ds_src_geom_editor.row()
                typein_and_grab_start = ln_start_items.column()
                ln_start_uppers = typein_and_grab_start.split(percentage=.33)

                ln_start_swap = ln_start_uppers.row(align=True)
                ln_start_swap.label("Swap With:")
                ln_start_swap.operator(
                    "maplus.quickdssrcswaplinepoints",
                    text="End"
                )

                ln_start_uppers_rightside = ln_start_uppers.row(align=True)
                ln_start_uppers_rightside.alignment = 'RIGHT'
                ln_start_uppers_rightside.label("Send:")
                ln_start_uppers_rightside.operator(
                    "maplus.quickdssrcsendlinestarttocursor",
                    icon='CURSOR',
                    text=""
                )

                ln_start_uppers_rightside.label("Grab:")
                ln_start_uppers_rightside.operator(
                    "maplus.quickdssrcgrablinestartfromcursor",
                    icon='CURSOR',
                    text=""
                )
                ln_start_uppers_rightside.operator(
                    "maplus.quickdssrcgrablinestartfromactivelocal",
                    icon='VERTEXSEL',
                    text=""
                )
                ln_start_uppers_rightside.operator(
                    "maplus.quickdssrcgrablinestartfromactiveglobal",
                    icon='WORLD',
                    text=""
                )
                ln_start_uppers_rightside.operator(
                    "maplus.quickdsgrabavgsrclinestart",
                    icon='GROUP_VERTEX',
                    text=""
                )
                typein_and_grab_start.prop(
                    bpy.types.AnyType(addon_data.quick_directional_slide_src),
                    'line_start',
                    ""
                )

                # component_changers_plna = plane_a_items.row()
                # zero_components_plna = component_changers_plna.column(
                    # align=True
                # )
                # zero_components_plna.label("Set Zeroes:")
                # zero_components_plna.operator(
                    # "maplus.zerootherplanepointax",
                    # text="X00"
                # )
                # zero_components_plna.operator(
                    # "maplus.zerootherplanepointay",
                    # text="0Y0"
                # )
                # zero_components_plna.operator(
                    # "maplus.zerootherplanepointaz",
                    # text="00Z"
                # )
                # one_components_plna = component_changers_plna.column(
                    # align=True
                # )
                # one_components_plna.label("Set Ones:")
                # one_components_plna.operator(
                    # "maplus.oneotherplanepointax",
                    # text="X11"
                # )
                # one_components_plna.operator(
                    # "maplus.oneotherplanepointay",
                    # text="1Y1"
                # )
                # one_components_plna.operator(
                    # "maplus.oneotherplanepointaz",
                    # text="11Z"
                # )

                ds_src_geom_editor.label("End:")
                # plane_a_items = ds_src_geom_editor.split(percentage=.75)
                # ^ line changed to remove component changers
                ln_end_items = ds_src_geom_editor.row()
                typein_and_grab_end = ln_end_items.column()
                ln_end_uppers = typein_and_grab_end.split(percentage=.33)

                ln_end_swap = ln_end_uppers.row(align=True)
                ln_end_swap.label("Swap With:")
                ln_end_swap.operator(
                    "maplus.quickdssrcswaplinepoints",
                    text="Start"
                )

                ln_end_uppers_rightside = ln_end_uppers.row(align=True)
                ln_end_uppers_rightside.alignment = 'RIGHT'
                ln_end_uppers_rightside.label("Send:")
                ln_end_uppers_rightside.operator(
                    "maplus.quickdssrcsendlineendtocursor",
                    icon='CURSOR',
                    text=""
                )

                ln_end_uppers_rightside.label("Grab:")
                ln_end_uppers_rightside.operator(
                    "maplus.quickdssrcgrablineendfromcursor",
                    icon='CURSOR',
                    text=""
                )
                ln_end_uppers_rightside.operator(
                    "maplus.quickdssrcgrablineendfromactivelocal",
                    icon='VERTEXSEL',
                    text=""
                )
                ln_end_uppers_rightside.operator(
                    "maplus.quickdssrcgrablineendfromactiveglobal",
                    icon='WORLD',
                    text=""
                )
                ln_end_uppers_rightside.operator(
                    "maplus.quickdsgrabavgsrclineend",
                    icon='GROUP_VERTEX',
                    text=""
                )
                typein_and_grab_end.prop(
                    bpy.types.AnyType(addon_data.quick_directional_slide_src),
                    'line_end',
                    ""
                )

                # component_changers_plnc = plane_c_items.row()
                # zero_components_plnc = component_changers_plnc.column(
                    # align=True
                # )
                # zero_components_plnc.label("Set Zeroes:")
                # zero_components_plnc.operator(
                    # "maplus.zerootherplanepointcx",
                    # text="X00"
                # )
                # zero_components_plnc.operator(
                    # "maplus.zerootherplanepointcy",
                    # text="0Y0"
                # )
                # zero_components_plnc.operator(
                    # "maplus.zerootherplanepointcz",
                    # text="00Z"
                # )
                # one_components_plnc = component_changers_plnc.column(
                    # align=True
                # )
                # one_components_plnc.label("Set Ones:")
                # one_components_plnc.operator(
                    # "maplus.oneotherplanepointcx",
                    # text="X11"
                # )
                # one_components_plnc.operator(
                    # "maplus.oneotherplanepointcy",
                    # text="1Y1"
                # )
                # one_components_plnc.operator(
                    # "maplus.oneotherplanepointcz",
                    # text="11Z"
                # )
        if addon_data.quick_ds_show_src_geom:
            ds_grab_col.separator()

        ds_gui.label("Operator settings:")
        ds_mods = ds_gui.box()
        ds_box_row1 = ds_mods.row()
        ds_box_row1.prop(
            addon_data.quick_directional_slide_transf,
            'ds_make_unit_vec',
            'Set Length to 1'
        )
        ds_box_row1.prop(
            addon_data.quick_directional_slide_transf,
            'ds_flip_direction',
            'Flip Direction'
        )
        ds_box_row2 = ds_mods.row()
        ds_box_row2.prop(
            addon_data.quick_directional_slide_transf,
            'ds_multiplier',
            'Multiplier'
        )
        ds_apply_header = ds_gui.row()
        ds_apply_header.label("Apply to:")
        ds_apply_header.prop(
            addon_data,
            'use_experimental',
            'Enable Experimental Mesh Ops.'
        )
        ds_apply_items = ds_gui.split(percentage=.33)
        ds_apply_items.operator(
            "maplus.quickdirectionalslideobject",
            text="Object"
        )
        ds_mesh_apply_items = ds_apply_items.row(align=True)
        ds_mesh_apply_items.operator(
            "maplus.quickdirectionalslidemeshselected",
            text="Mesh Piece"
        )
        ds_mesh_apply_items.operator(
            "maplus.quickdirectionalslidewholemesh",
            text="Whole Mesh"
        )


class QuickSMEGUI(bpy.types.Panel):
    bl_idname = "quick_sme_gui"
    bl_label = "Quick Scale Match Edge"
    bl_space_type = "VIEW_3D"
    bl_region_type = "TOOLS"
    bl_category = "Mesh Align Plus"
    bl_options = {"DEFAULT_CLOSED"}

    def draw(self, context):
        layout = self.layout
        maplus_data_ptr = bpy.types.AnyType(bpy.context.scene.maplus_data)
        addon_data = bpy.context.scene.maplus_data
        prims = addon_data.prim_list

        sme_top = layout.row()
        sme_gui = layout.box()
        sme_top.label(
            "Match Edge Scale",
            icon="FULLSCREEN_ENTER"
        )
        sme_grab_col = sme_gui.column()
        sme_grab_col.prop(
            addon_data,
            'quick_scale_match_edge_auto_grab_src',
            'Auto Grab Source from Selected Vertices'
        )

        sme_src_geom_top = sme_grab_col.row(align=True)
        if not addon_data.quick_scale_match_edge_auto_grab_src:
            if not addon_data.quick_sme_show_src_geom:
                sme_src_geom_top.operator(
                        "maplus.showhidequicksmesrcgeom",
                        icon='TRIA_RIGHT',
                        text="",
                        emboss=False
                )
                preserve_button_roundedge = sme_src_geom_top.row()
                preserve_button_roundedge.operator(
                        "maplus.quickscalematchedgegrabsrc",
                        icon='WORLD',
                        text="Grab Source"
                )
            else:
                sme_src_geom_top.operator(
                        "maplus.showhidequicksmesrcgeom",
                        icon='TRIA_DOWN',
                        text="",
                        emboss=False
                )
                sme_src_geom_top.label("Source Coordinates")

                sme_src_geom_editor = sme_grab_col.box()
                ln_grab_all = sme_src_geom_editor.row(align=True)
                ln_grab_all.operator(
                    "maplus.quickscalematchedgegrabsrcloc",
                    icon='VERTEXSEL',
                    text="Grab All Local"
                )
                ln_grab_all.operator(
                    "maplus.quickscalematchedgegrabsrc",
                    icon='WORLD',
                    text="Grab All Global"
                )
                
                special_grabs = sme_src_geom_editor.row(align=True)
                special_grabs.operator(
                    "maplus.quicksmegrabnormalsrc",
                    icon='LAMP_HEMI',
                    text="Grab Normal"
                )

                modifier_header = sme_src_geom_editor.row()
                modifier_header.label("Line Modifiers:")
                apply_mods = modifier_header.row()
                apply_mods.alignment = 'RIGHT'
                # apply_mods.operator(
                    # "maplus.applygeommodifiers",
                    # text="Apply ModifiersXXXXX"
                # )
                item_mods_box = sme_src_geom_editor.box()
                mods_row_1 = item_mods_box.row()
                mods_row_1.prop(
                    bpy.types.AnyType(addon_data.quick_scale_match_edge_src),
                    'ln_make_unit_vec',
                    "Set Length Equal to One"
                )
                mods_row_1.prop(
                    bpy.types.AnyType(addon_data.quick_scale_match_edge_src),
                    'ln_flip_direction',
                    "Flip Direction"
                )
                mods_row_2 = item_mods_box.row()
                mods_row_2.prop(
                    bpy.types.AnyType(addon_data.quick_scale_match_edge_src),
                    'ln_multiplier',
                    "Multiplier"
                )

                sme_src_geom_editor.label("Start:")
                # plane_a_items = sme_src_geom_editor.split(percentage=.75)
                # ^ line changed to remove component changers
                ln_start_items = sme_src_geom_editor.row()
                typein_and_grab_start = ln_start_items.column()
                ln_start_uppers = typein_and_grab_start.split(percentage=.33)

                ln_start_swap = ln_start_uppers.row(align=True)
                ln_start_swap.label("Swap With:")
                ln_start_swap.operator(
                    "maplus.quicksmesrcswaplinepoints",
                    text="End"
                )

                ln_start_uppers_rightside = ln_start_uppers.row(align=True)
                ln_start_uppers_rightside.alignment = 'RIGHT'
                ln_start_uppers_rightside.label("Send:")
                ln_start_uppers_rightside.operator(
                    "maplus.quicksmesrcsendlinestarttocursor",
                    icon='CURSOR',
                    text=""
                )

                ln_start_uppers_rightside.label("Grab:")
                ln_start_uppers_rightside.operator(
                    "maplus.quicksmesrcgrablinestartfromcursor",
                    icon='CURSOR',
                    text=""
                )
                ln_start_uppers_rightside.operator(
                    "maplus.quicksmesrcgrablinestartfromactivelocal",
                    icon='VERTEXSEL',
                    text=""
                )
                ln_start_uppers_rightside.operator(
                    "maplus.quicksmesrcgrablinestartfromactiveglobal",
                    icon='WORLD',
                    text=""
                )
                ln_start_uppers_rightside.operator(
                    "maplus.quicksmegrabavgsrclinestart",
                    icon='GROUP_VERTEX',
                    text=""
                )
                typein_and_grab_start.prop(
                    bpy.types.AnyType(addon_data.quick_scale_match_edge_src),
                    'line_start',
                    ""
                )

                # component_changers_plna = plane_a_items.row()
                # zero_components_plna = component_changers_plna.column(
                    # align=True
                # )
                # zero_components_plna.label("Set Zeroes:")
                # zero_components_plna.operator(
                    # "maplus.zerootherplanepointax",
                    # text="X00"
                # )
                # zero_components_plna.operator(
                    # "maplus.zerootherplanepointay",
                    # text="0Y0"
                # )
                # zero_components_plna.operator(
                    # "maplus.zerootherplanepointaz",
                    # text="00Z"
                # )
                # one_components_plna = component_changers_plna.column(
                    # align=True
                # )
                # one_components_plna.label("Set Ones:")
                # one_components_plna.operator(
                    # "maplus.oneotherplanepointax",
                    # text="X11"
                # )
                # one_components_plna.operator(
                    # "maplus.oneotherplanepointay",
                    # text="1Y1"
                # )
                # one_components_plna.operator(
                    # "maplus.oneotherplanepointaz",
                    # text="11Z"
                # )

                sme_src_geom_editor.label("End:")
                # plane_a_items = sme_src_geom_editor.split(percentage=.75)
                # ^ line changed to remove component changers
                ln_end_items = sme_src_geom_editor.row()
                typein_and_grab_end = ln_end_items.column()
                ln_end_uppers = typein_and_grab_end.split(percentage=.33)

                ln_end_swap = ln_end_uppers.row(align=True)
                ln_end_swap.label("Swap With:")
                ln_end_swap.operator(
                    "maplus.quicksmesrcswaplinepoints",
                    text="Start"
                )

                ln_end_uppers_rightside = ln_end_uppers.row(align=True)
                ln_end_uppers_rightside.alignment = 'RIGHT'
                ln_end_uppers_rightside.label("Send:")
                ln_end_uppers_rightside.operator(
                    "maplus.quicksmesrcsendlineendtocursor",
                    icon='CURSOR',
                    text=""
                )

                ln_end_uppers_rightside.label("Grab:")
                ln_end_uppers_rightside.operator(
                    "maplus.quicksmesrcgrablineendfromcursor",
                    icon='CURSOR',
                    text=""
                )
                ln_end_uppers_rightside.operator(
                    "maplus.quicksmesrcgrablineendfromactivelocal",
                    icon='VERTEXSEL',
                    text=""
                )
                ln_end_uppers_rightside.operator(
                    "maplus.quicksmesrcgrablineendfromactiveglobal",
                    icon='WORLD',
                    text=""
                )
                ln_end_uppers_rightside.operator(
                    "maplus.quicksmegrabavgsrclineend",
                    icon='GROUP_VERTEX',
                    text=""
                )
                typein_and_grab_end.prop(
                    bpy.types.AnyType(addon_data.quick_scale_match_edge_src),
                    'line_end',
                    ""
                )

                # component_changers_plnc = plane_c_items.row()
                # zero_components_plnc = component_changers_plnc.column(
                    # align=True
                # )
                # zero_components_plnc.label("Set Zeroes:")
                # zero_components_plnc.operator(
                    # "maplus.zerootherplanepointcx",
                    # text="X00"
                # )
                # zero_components_plnc.operator(
                    # "maplus.zerootherplanepointcy",
                    # text="0Y0"
                # )
                # zero_components_plnc.operator(
                    # "maplus.zerootherplanepointcz",
                    # text="00Z"
                # )
                # one_components_plnc = component_changers_plnc.column(
                    # align=True
                # )
                # one_components_plnc.label("Set Ones:")
                # one_components_plnc.operator(
                    # "maplus.oneotherplanepointcx",
                    # text="X11"
                # )
                # one_components_plnc.operator(
                    # "maplus.oneotherplanepointcy",
                    # text="1Y1"
                # )
                # one_components_plnc.operator(
                    # "maplus.oneotherplanepointcz",
                    # text="11Z"
                # )
        if addon_data.quick_sme_show_src_geom:
            sme_grab_col.separator()

        sme_dest_geom_top = sme_grab_col.row(align=True)
        if not addon_data.quick_sme_show_dest_geom:
            sme_dest_geom_top.operator(
                    "maplus.showhidequicksmedestgeom",
                    icon='TRIA_RIGHT',
                    text="",
                    emboss=False
            )
            preserve_button_roundedge = sme_dest_geom_top.row()
            preserve_button_roundedge.operator(
                    "maplus.quickscalematchedgegrabdest",
                    icon='WORLD',
                    text="Grab Destination"
            )
        else:
            sme_dest_geom_top.operator(
                    "maplus.showhidequicksmedestgeom",
                    icon='TRIA_DOWN',
                    text="",
                    emboss=False
            )
            sme_dest_geom_top.label("Destination Coordinates")

            sme_dest_geom_editor = sme_grab_col.box()
            ln_grab_all = sme_dest_geom_editor.row(align=True)
            ln_grab_all.operator(
                "maplus.quickscalematchedgegrabdestloc",
                icon='VERTEXSEL',
                text="Grab All Local"
            )
            ln_grab_all.operator(
                "maplus.quickscalematchedgegrabdest",
                icon='WORLD',
                text="Grab All Global"
            )
            special_grabs = sme_dest_geom_editor.row(align=True)
            special_grabs.operator(
                "maplus.quicksmegrabnormaldest",
                icon='LAMP_HEMI',
                text="Grab Normal"
            )

            modifier_header = sme_dest_geom_editor.row()
            modifier_header.label("Line Modifiers:")
            apply_mods = modifier_header.row()
            apply_mods.alignment = 'RIGHT'
            # apply_mods.operator(
                # "maplus.applygeommodifiers",
                # text="Apply ModifiersXXXXX"
            # )
            item_mods_box = sme_dest_geom_editor.box()
            mods_row_1 = item_mods_box.row()
            mods_row_1.prop(
                bpy.types.AnyType(addon_data.quick_scale_match_edge_dest),
                'ln_make_unit_vec',
                "Set Length Equal to One"
            )
            mods_row_1.prop(
                bpy.types.AnyType(addon_data.quick_scale_match_edge_dest),
                'ln_flip_direction',
                "Flip Direction"
            )
            mods_row_2 = item_mods_box.row()
            mods_row_2.prop(
                bpy.types.AnyType(addon_data.quick_scale_match_edge_dest),
                'ln_multiplier',
                "Multiplier"
            )

            sme_dest_geom_editor.label("Start:")
            # plane_a_items = sme_dest_geom_editor.split(percentage=.75)
            # ^ line changed to remove component changers
            ln_start_items = sme_dest_geom_editor.row()
            typein_and_grab_start = ln_start_items.column()
            ln_start_uppers = typein_and_grab_start.split(percentage=.33)

            ln_start_swap = ln_start_uppers.row(align=True)
            ln_start_swap.label("Swap With:")
            ln_start_swap.operator(
                "maplus.quicksmedestswaplinepoints",
                text="End"
            )

            ln_start_uppers_rightside = ln_start_uppers.row(align=True)
            ln_start_uppers_rightside.alignment = 'RIGHT'
            ln_start_uppers_rightside.label("Send:")
            ln_start_uppers_rightside.operator(
                "maplus.quicksmedestsendlinestarttocursor",
                icon='CURSOR',
                text=""
            )

            ln_start_uppers_rightside.label("Grab:")
            ln_start_uppers_rightside.operator(
                "maplus.quicksmedestgrablinestartfromcursor",
                icon='CURSOR',
                text=""
            )
            ln_start_uppers_rightside.operator(
                "maplus.quicksmedestgrablinestartfromactivelocal",
                icon='VERTEXSEL',
                text=""
            )
            ln_start_uppers_rightside.operator(
                "maplus.quicksmedestgrablinestartfromactiveglobal",
                icon='WORLD',
                text=""
            )
            ln_start_uppers_rightside.operator(
                "maplus.quicksmegrabavgdestlinestart",
                icon='GROUP_VERTEX',
                text=""
            )
            typein_and_grab_start.prop(
                bpy.types.AnyType(addon_data.quick_scale_match_edge_dest),
                'line_start',
                ""
            )

            # component_changers_plna = plane_a_items.row()
            # zero_components_plna = component_changers_plna.column(
                # align=True
            # )
            # zero_components_plna.label("Set Zeroes:")
            # zero_components_plna.operator(
                # "maplus.zerootherplanepointax",
                # text="X00"
            # )
            # zero_components_plna.operator(
                # "maplus.zerootherplanepointay",
                # text="0Y0"
            # )
            # zero_components_plna.operator(
                # "maplus.zerootherplanepointaz",
                # text="00Z"
            # )
            # one_components_plna = component_changers_plna.column(
                # align=True
            # )
            # one_components_plna.label("Set Ones:")
            # one_components_plna.operator(
                # "maplus.oneotherplanepointax",
                # text="X11"
            # )
            # one_components_plna.operator(
                # "maplus.oneotherplanepointay",
                # text="1Y1"
            # )
            # one_components_plna.operator(
                # "maplus.oneotherplanepointaz",
                # text="11Z"
            # )

            sme_dest_geom_editor.label("End:")
            # plane_a_items = sme_dest_geom_editor.split(percentage=.75)
            # ^ line changed to remove component changers
            ln_end_items = sme_dest_geom_editor.row()
            typein_and_grab_end = ln_end_items.column()
            ln_end_uppers = typein_and_grab_end.split(percentage=.33)

            ln_end_swap = ln_end_uppers.row(align=True)
            ln_end_swap.label("Swap With:")
            ln_end_swap.operator(
                "maplus.quicksmedestswaplinepoints",
                text="Start"
            )

            ln_end_uppers_rightside = ln_end_uppers.row(align=True)
            ln_end_uppers_rightside.alignment = 'RIGHT'
            ln_end_uppers_rightside.label("Send:")
            ln_end_uppers_rightside.operator(
                "maplus.quicksmedestsendlineendtocursor",
                icon='CURSOR',
                text=""
            )

            ln_end_uppers_rightside.label("Grab:")
            ln_end_uppers_rightside.operator(
                "maplus.quicksmedestgrablineendfromcursor",
                icon='CURSOR',
                text=""
            )
            ln_end_uppers_rightside.operator(
                "maplus.quicksmedestgrablineendfromactivelocal",
                icon='VERTEXSEL',
                text=""
            )
            ln_end_uppers_rightside.operator(
                "maplus.quicksmedestgrablineendfromactiveglobal",
                icon='WORLD',
                text=""
            )
            ln_end_uppers_rightside.operator(
                "maplus.quicksmegrabavgdestlineend",
                icon='GROUP_VERTEX',
                text=""
            )
            typein_and_grab_end.prop(
                bpy.types.AnyType(addon_data.quick_scale_match_edge_dest),
                'line_end',
                ""
            )

        sme_apply_header = sme_gui.row()
        sme_apply_header.label("Apply to:")
        sme_apply_header.prop(
            addon_data,
            'use_experimental',
            'Enable Experimental Mesh Ops.'
        )
        sme_apply_items = sme_gui.split(percentage=.33)
        sme_apply_items.operator(
            "maplus.quickscalematchedgeobject",
            text="Object"
        )
        sme_mesh_apply_items = sme_apply_items.row(align=True)
        sme_mesh_apply_items.operator(
            "maplus.quickscalematchedgemeshselected",
            text="Mesh Piece"
        )
        sme_mesh_apply_items.operator(
            "maplus.quickscalematchedgewholemesh",
            text="Whole Mesh"
        )


class QuickAlignObjectsGUI(bpy.types.Panel):
    bl_idname = "quick_align_objects_gui"
    bl_label = "Quick Align Objects"
    bl_space_type = "VIEW_3D"
    bl_region_type = "TOOLS"
    bl_category = "Mesh Align Plus"
    bl_options = {"DEFAULT_CLOSED"}

    def draw(self, context):
        layout = self.layout
        maplus_data_ptr = bpy.types.AnyType(bpy.context.scene.maplus_data)
        addon_data = bpy.context.scene.maplus_data
        prims = addon_data.prim_list

        layout.operator(
                "maplus.quickalignobjects",
                text="Align Objects"
        )


def specials_menu_items(self, context):
    self.layout.separator()
    self.layout.label('Add Mesh Align Plus items')
    self.layout.operator('maplus.specialsaddpointfromactiveglobal')
    self.layout.operator('maplus.specialsaddlinefromactiveglobal')
    self.layout.operator('maplus.specialsaddplanefromactiveglobal')
    self.layout.separator()


def register():
    # Make custom classes available inside blender via bpy.types
    bpy.utils.register_module(__name__)

    # Extend the scene class here to include the addon data
    bpy.types.Scene.maplus_data = bpy.props.PointerProperty(type=MAPlusData)

    bpy.types.VIEW3D_MT_object_specials.append(specials_menu_items)
    bpy.types.VIEW3D_MT_edit_mesh_specials.append(specials_menu_items)


def unregister():
    del bpy.types.Scene.maplus_data
    bpy.types.VIEW3D_MT_object_specials.remove(specials_menu_items)
    bpy.types.VIEW3D_MT_edit_mesh_specials.remove(specials_menu_items)

    # Remove custom classes from blender's bpy.types
    bpy.utils.unregister_module(__name__)


if __name__ == "__main__":
    register()<|MERGE_RESOLUTION|>--- conflicted
+++ resolved
@@ -7744,14 +7744,11 @@
                         icon='WORLD',
                         text="Grab Source"
                 )
-<<<<<<< HEAD
-=======
                 preserve_button_roundedge.operator(
                         "maplus.quickaptgrabavgsrc",
                         icon='GROUP_VERTEX',
                         text=""
                 )
->>>>>>> a9faa39a
 
             else:
                 apt_src_geom_top.operator(
